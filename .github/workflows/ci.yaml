--- conflicted
+++ resolved
@@ -416,10 +416,9 @@
           cd mirrord/layer/tests/apps/fileops
           cargo build
       - run: |
-<<<<<<< HEAD
           cd mirrord/layer/tests/apps/outgoing
           cargo build
-=======
+      - run: |
           cd mirrord/layer/tests/apps/recv_from
           cargo build
       - run: |
@@ -433,7 +432,6 @@
           candidate: java
           version: 17.0.6-tem
       - run: java -version
->>>>>>> 9966fa6a
       - uses: actions/setup-node@v3
         with:
           node-version: 14
