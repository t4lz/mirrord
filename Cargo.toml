[workspace]

members = [
    "mirrord/*",
    "mirrord/agent/env",
    "mirrord/agent/iptables",
    "mirrord/layer/tests/apps/fileops",
    "mirrord/layer/tests/apps/outgoing",
    "mirrord/layer/tests/apps/listen_ports",
    "mirrord/layer/tests/apps/dns_resolve",
    "mirrord/layer/tests/apps/recv_from",
    "mirrord/layer/tests/apps/issue1776",
    "mirrord/layer/tests/apps/issue1776portnot53",
    "mirrord/layer/tests/apps/issue1899",
    "mirrord/layer/tests/apps/issue2001",
    "mirrord/layer/tests/apps/issue2438",
    "mirrord/layer/tests/apps/issue3248",
    "mirrord/layer/tests/apps/rebind0",
    "sample/rust",
    "medschool",
    "tests",
    "tests/rust-e2e-fileops",
    "tests/rust-unix-socket-client",
    "tests/rust-bypassed-unix-socket",
    "tests/issue1317",
    "tests/rust-websockets",
    "tests/rust-sqs-printer",
]
resolver = "2"

# latest commits on rustls suppress certificate verification
[workspace.package]
<<<<<<< HEAD
version = "3.146.0"
=======
version = "3.148.0"
>>>>>>> 70345efc
edition = "2021"
license = "MIT"
readme = "README.md"
repository = "https://github.com/metalbear/mirrord"
documentation = "https://metalbear.co/mirrord/docs"
authors = ["MetalBear <hi@metalbear.co>"]
description = "Run a local process in the context of a cloud environment"
homepage = "https://metalbear.co/mirrord"
publish = false
keywords = [
    "cli",
    "backend",
    "debug",
    "test",
    "kubernetes",
    "cloud",
    "native",
    "local",
    "ide",
    "devtool",
    "developer",
    "tool",
]
categories = ["development-tools", "backend", "devtool"]

[workspace.dependencies]
actix-codec = "0.5"

# Used by `operator`, `layer`, `console`, `protocol`, `intproxy-protocol`.
bincode = { version = "2", features = ["serde"] }
bytes = "1"

tokio = { version = "1" }
tokio-stream = { version = "0.1", features = ["sync"] }
serde = { version = "1", features = ["derive"] }
serde_json = "1"
serde_yaml = "0.9"
nix = { version = "0.29", features = ["net"] }
clap = { version = "4", features = ["derive"] }
tracing = "0.1"
tracing-subscriber = { version = "0.3", features = ["env-filter", "json"] }
futures = "0.3"
thiserror = "2"
k8s-openapi = { version = "0.24", features = ["earliest"] }
reqwest = { version = "0.12", default-features = false, features = [
    "blocking",
    "rustls-tls-native-roots",
    "json",
    "socks",
    "http2",
] }
kube = { version = "0.99", default-features = false, features = [
    "runtime",
    "derive",
    "client",
    "ws",
    "rustls-tls",
    "aws-lc-rs",
    "oidc",
    "socks5",
    "http-proxy",
] }
hickory-resolver = { version = "0.24.3", features = [
    "serde",
    "tokio-runtime",
] }
hickory-proto = "0.24.3"
tokio-util = { version = "0.7", features = ["net", "codec"] }

# Used by `layer`, `intproxy`, `tests`, `medschool`, `cli`, `agent`, `operator`.
rand = "0.9"
streammap-ext = "0.1"
regex = { version = "1", features = ["unicode-case"] }
fancy-regex = { version = "0.14" }
enum_dispatch = "0.3"
dotenvy = "0.15"

# If you update `hyper`, check that `h2` version is compatible in `intproxy/Cargo.toml`.
# There is a test for this: `cargo test -p mirrord-intproxy hyper_and_h2_versions_in_sync`
hyper = { version = "1", features = ["full"] }
hyper-util = { version = "0.1" }
http-body = "1"
http-body-util = "0.1"
libc = "0.2"
socket2 = { version = "0.5", features = ["all"] }
which = "7"
semver = "1"
exec = "0.3"
drain = "0.1"
base64 = "0.22"
rustls = "0.23"

# Used by `operator`, `tests`.
tokio-tungstenite = { version = "0.24" }

# Used by `operator`, `agent`.
http = { version = "1" }

# Used by `intproxy`, `cli`.
rustls-pemfile = "2"

# Used by `tests`, `layer`, `cli`, `kube`, `agent`, `config`, `operator`.
rstest = "0.23"

# Used by `layer`, `tests`, `sip`, `cli`.
tempfile = "3"

# Used by `cli`, `vpn`.
tun2 = { version = "4", features = ["async"] }

# Used by `layer`, `operator`, `tests`, `auth`.
chrono = "0.4"

# Used by `kube`, `agent`, `layer`.
tower = "0.5"

# Used by `agent`, `intproxy`, `cli`.
tokio-rustls = "0.26"

# Used by `agent`, `cli`.
rcgen = "0.13"

# Used by `config`, `operator`.
schemars = { version = "0.8.11" }

# Used by `config`, `vpn`.
ipnet = "2.8"

# Used by `macros`, `layer-macro`, `config-derive`.
proc-macro2 = "1"

# Used by `macros`, `config-derive`.
proc-macro2-diagnostics = "0.10"

# Used by `macros`, `layer-macro`, `config-derive`, `medschool`.
syn = { version = "2", features = ["full", "extra-traits"] }

# Used by `layer-macro`, `config-derive`.
quote = "1"

# Used by `console`, `cli`.
miette = "7"

# Used by `kube`, `intproxy`.
tokio-retry = "0.3"

# Used by `agent`, `tls-util`.
x509-parser = "0.17"

# Used by `agent`, `auth`, `tls-util`, `tests`
pem = "3"

[workspace.lints.rustdoc]
private_intra_doc_links = "allow"

[profile.release]
strip = "debuginfo"
# Enabling LTO causes this issue https://github.com/metalbear-co/mirrord/issues/906
lto = false<|MERGE_RESOLUTION|>--- conflicted
+++ resolved
@@ -30,11 +30,7 @@
 
 # latest commits on rustls suppress certificate verification
 [workspace.package]
-<<<<<<< HEAD
-version = "3.146.0"
-=======
 version = "3.148.0"
->>>>>>> 70345efc
 edition = "2021"
 license = "MIT"
 readme = "README.md"
