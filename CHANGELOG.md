--- conflicted
+++ resolved
@@ -7,13 +7,11 @@
 
 ## [Unreleased]
 
-<<<<<<< HEAD
 ### Added
 - Test that verifies that outgoing UDP traffic (only with a bind to non-0 port and a 
   call to `connect`) is successfully intercepted and forwarded.
-=======
+
 ## 3.0.7-alpha
->>>>>>> e368e3c7
 
 ### Fixed
 - mirrord-layer: Fix `connect` returning error when called on UDP sockets and the
