# Change Log

All notable changes to the mirrord's cli, agent, protocol, extensions will be documented in this file.
Previous versions had CHANGELOG per component, we decided to combine all repositories to a mono-repo with one CHANGELOG.

Check [Keep a Changelog](http://keepachangelog.com/) for recommendations on how to structure this file.

## [Unreleased]

<<<<<<< HEAD
### Added

- MacOS: Support for executing SIP binaries in user applications. We hook `execve`
  and create a SIP-free version of the binary on-the-go and execute that instead of
  the SIP binary.
  This means we now support running bash scripts with mirrord also on MacOS.
  Closes [#649](https://github.com/metalbear-co/mirrord/issues/649).
=======
### Changed

- Only warn about invalid certificates once per agent.
>>>>>>> 4d789a9c

### Fixed

- CI: Fix regex for homebrew formula
- Potentially ignoring write calls (`fd < 2`).

## 3.10.4

### Fixed

- VS Code Extension: Fix crash when no env vars are defined in launch.json

## 3.10.3

### Changed

- CLI: change temp lib file to only be created for new versions
- mirrord-config: refactored macro so future implementations will be easier

### Fixed

- Release: fix homebrew release step

## 3.10.2

### Fixed

- CI: fix `release_gh` zip file step

## 3.10.1

### Changed

- CI: download shasums and add git username/email to make the homebrew release work
- Remove `unimplemented` for some IO cases, we now return `Unknown` instead. Also added warning logs for these cases to track.
- Only recommend `--accept-invalid-certificates` on connection errors if not already set.
- Terminate user application on connection error instead of only stopping mirrord.

## 3.10.0

### Added

- CI: Update homebrew formula on release, refer [#484](https://github.com/metalbear-co/mirrord/issues/484)

### Changed

- VS Code Extension: change extension to use the target specified in the mirrord config file, if specified, rather than show the pod dropdown

## 3.9.0

### Added

- `MIRRORD_AGENT_NETWORK_INTERFACE` environment variable/file config to let user control which network interface to use. Workaround for [#670](https://github.com/metalbear-co/mirrord/issues/670).
- mirrord-config: `deprecated` and `unstable` tags to MirrordConfg macro for messaging user when using said fields

### Changed

- VS Code Extension: change extension to use a mirrord-config file for configuration
- VS Code Extension: use the IDE's telemetry settings to determine if telemetry should be enabled

## 3.8.0

### Changed

- mirrord-layer: Remove `unwrap` from initialization functions.
- Log level of operation bypassing log from warn to trace (for real this time).
- Perform filesystem operations for paths in `/home` locally by default (for real this time).

### Added

- VS Code Extension: add JSON schema
- Bypass SIP on MacOS on the executed binary, (also via shebang).
  See [[#649](https://github.com/metalbear-co/mirrord/issues/649)].
  This does not yet include binaries that are executed by the first binary.

### Fixed

- fix markdown job by adding the checkout action

## 3.7.3

### Fixed

- mirrord-agent: No longer resolves to `eth0` by default, now we first try to resolve
  the appropriate network interface, if this fails then we use `eth0` as a last resort.
  Fixes [#670](https://github.com/metalbear-co/mirrord/issues/670).

### Changed

- intelliJ: use custom delve on macos

## 3.7.2

### Fixed

- Release: fix broken docker build step caused by folder restructure

## 3.7.1

### Fixed

- using gcloud auth for kubernetes. (mistakenly loaded layer into it)
- debugging Go on VSCode. We patch to use our own delivered delve.
- Changed layer not to crash when connection is closed by agent. Closed [#693](https://github.com/metalbear-co/mirrord/issues/693).

### Changed

- IntelliJ: fallback to using a textfield if listing namespaces fails

## 3.7.0

### Added

- mirrord-config: New `mirrord-schema.json` file that contains docs and types which should help the user write their mirrord
  config files. This file has to be manually generated (there is a test to help you remember).

### Fixed

- IntelliJ: Fix occurring of small namespace selection window and make mirrord dialogs resizable
- IntelliJ: Fix bug when pressing cancel in mirrord dialog and rerunning the application no mirrord window appears again
- VS Code: Fix crash occurring because it used deprecated env vars.

### Changed

- mirrord-config: Take `schema` feature out of feature flag (now it's always on).
- mirrord-config: Add docs for the user config types.

## 3.6.0

### Added

- mirrord-layer: Allow capturing tracing logs to file and print github issue creation link via MIRRORD_CAPTURE_ERROR_TRACE env variable

### Fixed

- Fix vscode artifacts where arm64 package was not released.
- IntelliJ plugin: if namespaces can't be accessed, use the default namespace

### Changed

- Add `/home` to default file exclude list.
- Changed log level of `Bypassing operation...` from warning to trace.
- IntelliJ settings default to match CLI/VSCode.

## 3.5.3

### Fixed

- Fixed broken release step for VS Code Darwin arm64 version

## 3.5.2

### Fixed

- Fixed breaking vscode release step

## 3.5.1

### Fixed

- Fixed an issue with the release CI

### Changed

- Update target file config to have `namespace` nested inside of `target` and not a separate `target_namespace`.
  See [#587](https://github.com/metalbear-co/mirrord/issues/587) and [#667](https://github.com/metalbear-co/mirrord/issues/667)

## 3.5.0

### Added

- aarch64 release binaries (no go support yet, no IntelliJ also).
- mirrord-layer: Add [`FileFilter`](mirrord-layer/src/file/filter.rs) that allows the user to include or exclude file paths (with regex support) for file operations.

### Changed

- mirrord-layer: Improve error message when user tries to run a program with args without `--`.
- Add tests for environment variables passed to KubeApi for authentication feature for cli credential fetch
- Remove openssl/libssl dependency, cross compilation is easier now. (It wasn't needed/used)
- mirrord-config: Changed the way [`fs`](mirrord-config/src/fs.rs) works: now it supports 2 modes `Simple` and `Advanced`,
  where `Simple` is similar to the old behavior (enables read-only, read-write, or disable file ops), and `Advanced`
  allows the user to specify include and exclude (regexes) filters for [`FileFilter`](mirrord-layer/src/file/filter.rs).
- Lint `README` and update it for `--target` flag.
- mirrord-layer: improve error message for invalid targets.

### Removed

- `--pod-name`, `--pod-namespace`, `--impersonated_container_name` have been removed in favor of `--target`, `--target-namespace`

### Fixed

- Env var to ignore ports used by a debugger for intelliJ/VSCode, refer [#644](https://github.com/metalbear-co/mirrord/issues/644)

## 3.4.0

### Added

- Add changelog for intelliJ extension, closes [#542](https://github.com/metalbear-co/mirrord/issues/542)
- Add filter for changelog to ci.yml
- Telemetry for intelliJ extension.

### Changed

- Update intelliJ extension: lint & bump java version to 17.
- Added `/Users` and `/Library` to path to ignore for file operations to improve UX on macOS.
- Use same default options as CLI in intelliJ extension.
- Improve UI layout of intelliJ extension.
- Separate tcp and udp outgoing option in intelliJ extension.
- Tighter control of witch environment variables would be passed to the KubeApi when fetching credentials via cli in kube-config. See [#637](https://github.com/metalbear-co/mirrord/issues/637)

### Fixed

- Lint Changelog and fix level of a "Changed" tag.
- File operations - following symlinks now works as expected. Previously, absolute symlinks lead to use our own path instead of target path.
  For example, AWS/K8S uses `/var/run/..` for service account credentials. In many machines, `/var/run` is symlink to `/run`
  so we were using `/run/..` instead of `/proc/{target_pid}/root/run`.
- Fix not reappearing window after pressing cancel-button in intelliJ extension.

## 3.3.0

### Added

- Telemetries, see [TELEMETRY.md](./TELEMETRY.md) for more information.

### Changed

- Added timeout for "waiting for pod to be ready..." in mirrord-layer to prevent unresponsive behavior. See [#579](https://github.com/metalbear-co/mirrord/issues/579)
- IntelliJ Extension: Default log level to `ERROR` from `DEBUG`

### Fixed

- Issue with [bottlerocket](https://github.com/bottlerocket-os/bottlerocket) where they use `/run/dockershim.sock`
  instead of the default containerd path. Add new path as fallback.

## 3.2.0

### Changed

- Extended support for both `-s` and `-x` wildcard matching, now supports `PREFIX_*`, `*_SUFFIX`, ect.
- Add to env default ignore `JAVA_HOME`,`HOMEPATH`,`CLASSPATH`,`JAVA_EXE` as it's usually runtime that you don't want
  from remote. Possibly fixes issue discussed on Discord (used complained that they had to use absolute path and not
  relative).
- Add `jvm.cfg` to default bypass for files.
- Clarify wrong target error message.
- mirrord-layer: Improve error message in `connection::handle_error`.

### Fixed

- Don't ignore passed `--pod-namespace` argument, closes
  [[#605](https://github.com/metalbear-co/mirrord/issues/605)]
- Replace deprecated environment variables in IntelliJ plugin
- Issues with IntelliJ extension when debugging Kotlin applications
- Scrollable list for pods and namespaces for IntelliJ extension,
  closes [[#610](https://github.com/metalbear-co/mirrord/issues/610)]

### Deprecated

- `--impersonated-container-name` and `MIRRORD_IMPERSONATED_CONTAINER_NAME` are
  deprecated in favor of `--target` or `MIRRORD_IMPERSONATED_TARGET`
- `--pod-namespace` and `MIRRORD_AGENT_IMPERSONATED_POD_NAMESPACE` are deprecated in
  favor of `--target-namespace` and `MIRRORD_TARGET_NAMESPACE`

## 3.1.3

### Changed

- release: VS Code extension release as stable and not pre-release.

### Fixed

- Dev container failing to execute `apt-get install -y clang`

## 3.1.2

### Changed

- Update some texts in documentation, READMEs, and extension package descriptions
- IntelliJ version check on enabling instead of on project start. Don't check again after less than 3 minutes.

## 3.1.1

### Fixed

- IntelliJ plugin crashing on run because both include and exclude were being set for env vars.

## 3.1.0

### Added

- `pwrite` hook (used by `dotnet`);

### Fixed

- Issue [#577](https://github.com/metalbear-co/mirrord/issues/577). Changed non-error logs from `error!` to `trace!`.

### Changed

- Agent pod definition now has `requests` specifications to avoid being defaulted to high values.
  See [#579](https://github.com/metalbear-co/mirrord/issues/579).
- Change VSCode extension configuration to have file ops, outgoing traffic, DNS, and environment variables turned on by
  default.
- update intelliJ extension: toggles + panel for include/exclude env vars

## 3.0.22-alpha

### Changed

- Exclude internal configuration fields from generated schema.

### Fixed

- Issue [#531](https://github.com/metalbear-co/mirrord/issues/531). We now detect NixOS/Devbox usage and add `sh` to
  skipped list.

## 3.0.21-alpha

### Added

- Reuse agent - first process that runs will create the agent and its children will be able to reuse the same one to
  avoid creating many agents.
- Don't print progress for child processes to avoid confusion.
- Skip istio/linkerd-proxy/init container when mirroring a pod without a specific container name.
- Add "linkerd.io/inject": "disabled" annotation to pod created by mirrord to avoid linkerd auto inject.
- mirrord-layer: support `-target deployment/deployment_name/container/container_name` flag to run on a specific
  container.
- `/nix/*` path is now ignored for file operations to support NixOS.
- Shortcut `deploy` for `deployment` in target argument.
- Added the ability to override environment variables in the config file.

### Changed

- Print exit message when terminating application due to an unhandled error in the layer.
- mirrord-layer: refactored `pod_api.rs` to be more maintainble.
- Use kube config namespace by default.
- mirrord-layer: Ignore `EAFNOSUPPORT` error reporting (valid scenario).

## 3.0.20-alpha

### Added

- `pread` hook (used by `dotnet`);
- mirrord-layer: ignore opening self-binary (temporal SDK calculates the hash of the binary, and it fails because it
  happens remotely)
- Layer integration tests with more apps (testing with Go only on MacOS because of
  known crash on Linux - [[#380](https://github.com/metalbear-co/mirrord/issues/380)]).
  Closes [[#472](https://github.com/metalbear-co/mirrord/issues/472)].
- Added progress reporting to the CLI.
- CI: use [bors](https://bors.tech/) for merging! woohoo.

### Changed

- Don't report InProgress io error as error (log as info)
- mirrord-layer: Added some `dotnet` files to `IGNORE_FILES` regex set;
- mirrord-layer: Added the `Detour` type for use in the `ops` modules instead of `HookResult`. This type supports
  returning a `Bypass` to avoid manually checking if a hook actually failed or if we should just bypass it;
- mirrord-protocol: Reduce duplicated types around `read` operation;
- Layer integration tests for more apps. Closes
  [[#472](https://github.com/metalbear-co/mirrord/issues/472)].
- Rename http mirroring tests from `integration` to `http_mirroring` since there are
  now also integration tests in other files.
- Delete useless `e2e_macos` CI job.
- Integration tests also display test process output (with mirrord logs) when they
  time out.
- CI: mirrord-layer UT and integration run in same job.
- .devcontainer: Added missing dependencies and also kind for running e2e tests.

### Fixed

- Fix IntelliJ Extension artifact - use glob pattern
- Use LabelSelector instead of app=* to select pods from deployments
- Added another
  protection [to not execute in child processes from k8s auth](https://github.com/metalbear-co/mirrord/issues/531) by
  setting an env flag to avoid loading then removing it after executing the api.

## 3.0.19-alpha

### Added

- Release image for armv7 (Cloud ARM)

### Fixed

- Release for non-amd64 arch failed because of lack of QEMU step in the github action. Re-added it

## 3.0.18-alpha

### Changed

- Replaced `pcap` dependency with our own `rawsocket` to make cross compiling faster and easier.

## 3.0.17-alpha

### Fixed

- Release CI: Remove another failing step

## 3.0.16-alpha

### Fixed

- Release CI: Temporarily comment out failing step

## 3.0.15-alpha

### Fixed

- Release CI: Fix checkout action position in intelliJ release.

## 3.0.14-alpha

### Added

- Layer integration test. Tests the layer's loading and hooking in an http mirroring simulation with a flask web app.
  Addresses but does not
  close [[#472](https://github.com/metalbear-co/mirrord/issues/472)] (more integration tests still needed).

### Fixed

- Release CI: Fix paths for release artifacts

## 3.0.13-alpha

### Added

- mirrord-cli: added a SIP protection check for macos binaries,
  closes [[#412](https://github.com/metalbear-co/mirrord/issues/412)]

### Fixed

- Fixed unused dependencies issue, closes [[#494](https://github.com/metalbear-co/mirrord/issues/494)]

### Changed

- Remove building of arm64 Docker image from the release CI

## 3.0.12-alpha

### Added

- Release CI: add extensions as artifacts, closes [[#355](https://github.com/metalbear-co/mirrord/issues/355)]

### Changed

- Remote operations that fail logged on `info` level instead of `error` because having a file not found, connection
  failed, etc can be part of a valid successful flow.
- mirrord-layer: When handling an outgoing connection to localhost, check first if it's a socket we intercept/mirror,
  then just let it connect normally.
- mirrord-layer: removed `tracing::instrument` from `*_detour` functions.

### Fixed

- `getaddrinfo` now uses [`trust-dns-resolver`](https://docs.rs/trust-dns-resolver/latest/trust_dns_resolver/) when
  resolving DNS (previously it would do a `getaddrinfo` call in mirrord-agent that could result in incompatibility
  between the mirrored pod and the user environments).
- Support clusters running Istio. Closes [[#485](https://github.com/metalbear-co/mirrord/issues/485)].

## 3.0.11-alpha

### Added

- Support impersonated deployments, closes [[#293](https://github.com/metalbear-co/mirrord/issues/293)]
- Shorter way to select which deployment/pod/container to impersonate through `--target`
  or `MIRRORD_IMPERSONATED_TARGET`, closes [[#392](https://github.com/metalbear-co/mirrord/issues/392)]
- mirrord-layer: Support config from file alongside environment variables.
- intellij-ext: Add version check, closes [[#289](https://github.com/metalbear-co/mirrord/issues/289)]
- intellij-ext: better support for Windows with WSL.

### Deprecated

- `--pod-name` or `MIRRORD_AGENT_IMPERSONATED_POD_NAME` is deprecated in favor of `--target`
  or `MIRRORD_IMPERSONATED_TARGET`

### Fixed

- tcp-steal working with linkerd meshing.
- mirrord-layer should exit when agent disconnects or unable to make initial connection

## 3.0.10-alpha

### Added

- Test that verifies that outgoing UDP traffic (only with a bind to non-0 port and a
  call to `connect`) is successfully intercepted and forwarded.

### Fixed

- macOS binaries should be okay now.

## 3.0.9-alpha

### Changed

- Ignore http tests because they are unstable, and they block the CI.
- Bundle arm64 binary into the universal binary for MacOS.

## 3.0.8-alpha

### Fixed

- release CI: Fix dylib path for `dd`.

## 3.0.7-alpha

### Fixed

- mirrord-layer: Fix `connect` returning error when called on UDP sockets and the
  outgoing traffic feature of mirrord is disabled.
- mirrord-agent: Add a `tokio::time:timeout` to `TcpStream::connect`, fixes golang issue where sometimes it would get
  stuck attempting to connect on IPv6.
- intelliJ-ext: Fix CLion crash issue, closes [[#317](https://github.com/metalbear-co/mirrord/issues/317)]
- vscode-ext: Support debugging Go, and fix issues with configuring file ops and traffic stealing.

### Changed

- mirrord-layer: Remove check for ignored IP (localhost) from `connect`.
- mirrord-layer: Refactor `connect` function to be less bloated.
- `.dockerignore` now ignores more useless files (reduces mirrord-agent image build time, and size).
- mirrord-agent: Use `tracing::instrument` for the outgoing traffic feature.
- mirrord-agent: `IndexAllocator` now uses `ConnectionId` for outgoing traffic feature.

## 3.0.6-alpha

### Changed

- mirrord-layer: Remove `tracing::instrument` from `go_env::goenvs_unix_detour`.
- mirrord-layer: Log to info instead of error when failing to write to local tunneled streams.

### Added

- mirrord-layer, mirrord-cli: new command line argument/environment variable - `MIRRORD_SKIP_PROCESSES` to provide a
  list of comma separated processes to not to load into.
  Closes [[#298](https://github.com/metalbear-co/mirrord/issues/298)]
  , [[#308](https://github.com/metalbear-co/mirrord/issues/308)]
- release CI: add arm64e to the universal dylib
- intellij-ext: Add support for Goland

## 3.0.5-alpha

### Fixed

- mirrord-layer: Return errors from agent when `connect` fails back to the hook (previously we were handling these as
  errors in layer, so `connect` had slightly wrong behavior).
- mirrord-layer: instrumenting error when `write_detur` is called to stdout/stderr
- mirrord-layer: workaround for `presented server name type wasn't supported` error when Kubernetes server has IP for CN
  in certificate. [[#388](https://github.com/metalbear-co/mirrord/issues/388)]

### Changed

- mirrord-layer: Use `tracing::instrument` to improve logs.

### Added

- Outgoing UDP test with node. Closes [[#323](https://github.com/metalbear-co/mirrord/issues/323)]

## 3.0.4-alpha

### Fixed

- Fix crash in VS Code extension happening because the MIRRORD_OVERRIDE_ENV_VARS_INCLUDE and
  MIRRORD_OVERRIDE_ENV_VARS_EXCLUDE vars being populated with empty values (rather than not being populated at all)
  .Closes [[#413](https://github.com/metalbear-co/mirrord/issues/413)].
- Add exception to gradle when dylib/so file is not found.
  Closes [[#345](https://github.com/metalbear-co/mirrord/issues/345)]
- mirrord-layer: Return errors from agent when `connect` fails back to the hook (previously we were handling these as
  errors in layer, so `connect` had slightly wrong behavior).

## 3.0.3-alpha

### Changed

- Changed agent namespace to default to the pod namespace.
  Closes [[#404](https://github.com/metalbear-co/mirrord/issues/404)].

## 3.0.2-alpha

### Added

- Code sign Apple binaries.
- CD - Update latest tag after release is published.

### Changed

- In `go-e2e` test, call `os.Exit` instead fo sending `SIGINT` to the process.
- Install script now downloads latest tag instead of main branch to avoid downtime on installs.

### Fixed

- Fix Environment parsing error when value contained '='
  Closes [[#387](https://github.com/metalbear-co/mirrord/issues/387)].
- Fix bug in outgoing traffic with multiple requests in quick succession.
  Closes [[#331](https://github.com/metalbear-co/mirrord/issues/331)].

## 3.0.1-alpha

### Fixed

- Add missing dependency breaking the VS Code release.

## 3.0.0-alpha

### Added

- New feature: UDP outgoing, mainly for Go DNS but should work for most use cases also!
- E2E: add tests for python's fastapi with uvicorn
- Socket ops - `connect`: ignore localhost and ports 50000 - 60000 (reserved for debugger)
- Add "*.plist" to `IGNORE_REGEX`, refer [[#350](https://github.com/metalbear-co/mirrord/issues/350)].

### Changed

- Change all functionality (incoming traffic mirroring, remote DNS outgoing traffic, environment variables, file reads)
  to be enabled by default. ***Note that flags now disable functionality***

### Fixed

- mirrord-layer: User-friendly error for invalid kubernetes api certificate
- mirrord-cli: Add random prefix to the generated shared lib to prevent Bus Error/EXC_BAD_ACCESS
- Support for Go 1.19>= syscall hooking
- Fix Python debugger crash in VS Code Extension. Closes [[#350](https://github.com/metalbear-co/mirrord/issues/350)].

## 2.13.0

### Added

- Release arm64 agent image.

### Fixed

- Use selected namespace in IntelliJ plugin instead of always using default namespace.

## 2.12.1

### Fixed

- Fix bug where VS Code extension would crash on startup due to new configuration values not being the correct type.
- Unset DYLD_INSERT_LIBRARIES/LD_PRELOAD when creating the agent.
  Closes [[#330](https://github.com/metalbear-co/mirrord/issues/330)].
- Fix NullPointerException in IntelliJ Extension. Closes [[#335](https://github.com/metalbear-co/mirrord/issues/335)].
- FIx dylib/so paths for the IntelliJ Extension. Closes [[#337](https://github.com/metalbear-co/mirrord/pull/352)].

## 2.12.0

### Added

- Add more configuration values to the VS Code extension.
- Warning when using remote tcp without remote DNS (can cause ipv6/v4 issues).
  Closes [#327](https://github.com/metalbear-co/mirrord/issues/327)

### Fixed

- VS Code needed restart to apply kubectl config/context change.
  Closes [316](https://github.com/metalbear-co/mirrord/issues/316).
- Fixed DNS feature causing crash on macOS on invalid DNS name due to mismatch of return
  codes. [#321](https://github.com/metalbear-co/mirrord/issues/321).
- Fixed DNS feature not using impersonated container namespace, resulting with incorrect resolved DNS names.
- mirrord-agent: Use `IndexAllocator` to properly generate `ConnectionId`s for the tcp outgoing feature.
- tests: Fix outgoing and DNS tests that were passing invalid flags to mirrord.
- Go Hooks - use global ENABLED_FILE_OPS
- Support macOS with apple chip in the IntelliJ plugin.
  Closes [#337](https://github.com/metalbear-co/mirrord/issues/337).

## 2.11.0

### Added

- New feature: mirrord now supports TCP traffic stealing instead of mirroring. You can enable it by
  passing `--tcp-steal` flag to cli.

### Fixed

- mirrord-layer: Go environment variables crash - run Go env setup in a different stack (should
  fix [#292](https://github.com/metalbear-co/mirrord/issues/292))

### Changed

- mirrord-layer: Add `#![feature(let_chains)]` to `lib.rs` to support new compiler version.

## 2.10.1

### Fixed

- CI:Release - Fix typo that broke the build

## 2.10.0

### Added

- New feature, [tcp outgoing traffic](https://github.com/metalbear-co/mirrord/issues/27). It's now possible to make
  requests to a remote host from the staging environment context. You can enable this feature setting
  the `MIRRORD_TCP_OUTGOING` variable to true, or using the `-o` option in mirrord-cli.
- mirrord-cli add login command for logging in to metalbear-cloud
- CI:Release - Provide zip and sha256 sums

### Fixed

- Environment variables feature on Golang programs. Issue #292 closed in #299

## 2.9.1

### Fixed

- CI - set typescript version at 4.7.4 to fix broken release action

## 2.9.0

### Added

- Support for Golang fileops
- IntelliJ Extension for mirrord

### Changed

- mirrord-layer: Added common `Result` type to to reduce boilerplate, removed dependency of `anyhow` crate.
- mirrord-layer: Split `LayerError` into `LayerError` and `HookError` to distinguish between errors that can be handled
  by the layer and errors that can be handled by the hook. (no more requiring libc errno for each error!).
  Closes [#247](https://github.com/metalbear-co/mirrord/issues/247)

## 2.8.1

### Fixed

- CI - remove usage of ubuntu-18.04 machines (deprecated)

## 2.8.0

### Added

- E2E - add basic env tests for bash scripts

### Fixed

- mirrord-agent - Update pcap library, hopefully will fix dropped packets (syn sometimes missed in e2e).
- mirrord-agent/layer - Sometimes layer tries to connect to agent before it finsihed loading, even though pod is
  running. Added watching the log stream for a "ready" log message before attempting to connect.

### Changed

- E2E - describe all pods on failure and add file name to print of logs.
- E2E - print timestamp of stdout/stderr of `TestProcess`.
- E2E - Don't delete pod/service on failure, instead leave them for debugging.
- mirrord-agent - Don't use `tokio::spawn` for spawning `sniffer` (or any other namespace changing task) to avoid
  namespace-clashing/undefined behavior. Possibly fixing bugs.
- Change the version check on the VS Code extension to happen when mirrord is enabled rather than when the IDE starts
  up.

## 2.7.0

### Added

- mirrord-layer: You can now pass `MIRRORD_AGENT_COMMUNICATION_TIMEOUT` as environment variable to control agent
  timeout.
- Expand file system operations with `access` and `faccessat` hooks for absolute paths

### Fixed

- Ephemeral Containers didn't wait for the right condition, leading to timeouts in many cases.
- mirrord-layer: Wait for the correct condition in job creation, resolving startup/timeout issues.
- mirrord-layer: Add a sleep on closing local socket after receiving close to let local application respond before
  closing.
- mirrord-layer: Fix DNS issue where `ai_addr` would not live long enough (breaking the remote DNS feature).

### Changed

- Removed unused dependencies from `mirrord-layer/Cargo.toml`. (Closes #220)
- reduce e2e flakiness (add message sent on tcp listen subscription, wait for that message)
- reduce e2e flakiness - increase timeout time
- mirrord-layer - increase agent creation timeout (to reduce e2e flakiness on macOS)
- E2E - Don't do file stuff on http traffic to reduce flakiness (doesn't add any coverage value..)
- mirrord-layer - Change tcp mirror tunnel `select` to be biased so it flushes all data before closing it (better
  testing, reduces e2e flakiness)
- E2E - unify resolve_node_host for linux and macOS with support for wsl provided Docker & Kubernetes
- E2E - add `trace` for tests to have paramaterized arguments printed
- mirrord-agent - add debug print of args to identify runs
- E2E - remove double `--extract-path` parameter in tests
- E2E - macOS colima start with 3 cores and 8GB of RAM.
- E2E - Increase agent communication timeout to reduce flakiness.
- mirrord-layer - add `DetourGuard` to prevent unwanted calls to detours from our code.
- mirrord-layer - extract reused detours to seperate logic functions
- E2E - macOS run only sanity http mirror traffic with Python

## 2.6.0

### Added

- Add a flag for the agent, `--ephemeral-container`, to correctly refer to the filesystem i.e. refer to root path
  as `/proc/1/root` when the flag is on, otherwise `/`.
- Add support for Golang on amd64 (x86-64).

### Changed

- Assign a random port number instead of `61337`. (Reason: A forking process creates multiple agents sending traffic on
  the same port, causing addrinuse error.)
- `mirrord-layer/socket` now uses `socket2::SockAddr` to comply with Rust's new IP format.

### Fixed

- Fix filesystem tests to only run if the default path exists.
- Fix extension not running due to the node_modules directory not being packaged.

## 2.5.0

### Added

- New feature, [remote DNS resolving](https://github.com/metalbear-co/mirrord/issues/27#issuecomment-1154072686).
  It is now possible to use the remote's `addrinfo` by setting the `MIRRORD_REMOTE_DNS` variable to
  `true`, or using the `-d` option in mirrord-cli.
- New feature, [Ephemeral Containers](https://github.com/metalbear-co/mirrord/issues/172).
  Use Kubernetes beta feature `Ephemeral Containers` to mirror traffic with the `--ephemeral-container` flag.
- E2E tests on macos for Golang using the Gin framework.

### Changed

- Refactored `mirrord-layer/socket` into a module structure similar to `mirrord-layer/file`.
- Refactored the error part of the many `Result<Response, ResponseError>`.
- Refactored `file` related functions, created `FileHandler` and improved structure.
- Refactored error handling in mirrord-layer.
- E2E: Collect minikube logs and fix collecting container logs
- E2E: macOS use colima instead of minikube.
- Refactored `mirrord-layer/lib.rs` - no more passing many arguments! :)
- Refactored `mirrord-layer/lib.rs` - remove `unwrap()` and propagate error using `Result`

### Fixed

- Handle unwraps in fileops to gracefully exit and enable python fileops tests.
- Changed `addrinfo` to `VecDeque` - fixes a potential bug (loss of order)

## 2.4.1

### Added

- mirrord-cli `exec` subcommand accepts `--extract-path` argument to set the directory to extract the library to. Used
  for tests mainly.
- mirrord-layer provides `MIRRORD_IMPERSONATED_CONTAINER_NAME` environment variable to specify container name to
  impersonate. mirrord-cli accepts argument to set variable.
- vscode-ext provides quick-select for setting `MIRRORD_IMPERSONATED_CONTAINER_NAME`

### Changed

- Refactor e2e, enable only Node HTTP mirroring test.
- E2E: add macOS to E2E, support using minikube by env var.
- E2E: Skip loading to docker before loading to minikube (load directly to minikube..)
- layer: Environment variables now load before process starts, no more race conditions.

### Fixed

- Support connections that start with tcp flags in addition to Syn (on macOS CI we saw CWR + NS)
- `fcntl` error on macOS [#184](https://github.com/metalbear-co/mirrord/issues/184) by a workaround.

## 2.3.1

### Changed

- Refactor(agent) - change `FileManager` to be per peer, thus removing the need of it being in a different task, moving
  the handling to the peer logic, change structure of peer handling to a struct.
- Don't fail environment variable request if none exists.
- E2E: Don't assert jobs and pods length, to allow better debugging and less flakiness.
- Refactor(agent) - Main loop doesn't pass messages around but instead spawned peers interact directly with tcp sniffer.
  Renamed Peer -> Client and ClientID.
- Add context to agent/job creation errors (Fixes #112)
- Add context to stream creation error (Fixes #110)
- Change E2E to use real app, closes [#149](https://github.com/metalbear-co/mirrord/issues/149)

## 2.3.0

### Added

- Add support for overriding a process' environment variables by setting `MIRRORD_OVERRIDE_ENV_VARS` to `true`. To
  filter out undesired variables, use the `MIRRORD_OVERRIDE_FILTER_ENV_VARS` configuration with arguments such
  as `FOO;BAR`.

### Changed

- Remove `unwrap` from the `Future` that was waiting for Kube pod to spin up in `pod_api.rs`. (Fixes #110)
- Speed up agent container image building by using a more specific base image.
- CI: Remove building agent before building & running tests (duplicate)
- CI: Add Docker cache to Docker build-push action to reduce build duration.
- CD release: Fix universal binary for macOS
- Refactor: Change protocol + mirrord-layer to split messages into modules, so main module only handles general
  messages, passing down to the appropriate module for handling.
- Add a CLI flag to specify `MIRRORD_AGENT_TTL`
- CI: Collect mirrord-agent logs in case of failure in e2e.
- Add "app" = "mirrord" label to the agent pod for log collection at ease.
- CI: Add sleep after local app finishes loading for agent to load filter make tests less flaky.
- Handle relative paths for open, openat
- Fix once cell renamings, PR [#98165](https://github.com/rust-lang/rust/pull/98165)
- Enable the blocking feature of the `reqwest` library

## 2.2.1

### Changed

- Compile universal binaries for MacOS. (Fixes #131)
- E2E small improvements, removing sleeps. (Fixes #99)

## 2.2.0

### Added

- File operations are now available behind the `MIRRORD_FILE_OPS` env variable, this means that mirrord now hooks into
  the following file functions: `open`, `fopen`, `fdopen`, `openat`, `read`, `fread`, `fileno`, `lseek`, and `write` to
  provide a mirrored file system.
- Support for running x64 (Intel) binary on arm (Silicon) macOS using mirrord. This will download and use the x64
  mirrord-layer binary when needed.
- Add detours for fcntl/dup system calls, closes [#51](https://github.com/metalbear-co/mirrord/issues/51)

### Changed

- Add graceful exit for library extraction logic in case of error.
- Refactor the CI by splitting the building of mirrord-agent in a separate job and caching the agent image for E2E
  tests.
- Update bug report template to apply to the latest version of mirrord.
- Change release profile to strip debuginfo and enable LTO.
- VS Code extension - update dependencies.
- CLI & macOS: Extract to `/tmp/` instead of `$TMPDIR` as the executed process is getting killed for some reason.

### Fixed

- Fix bug that caused configuration changes in the VS Code extension not to work
- Fix typos

## 2.1.0

### Added

- Prompt user to update if their version is outdated in the VS Code extension or CLI.
- Add support for docker runtime, closes [#95](https://github.com/metalbear-co/mirrord/issues/95).
- Add a keep-alive to keep the agent-pod from exiting, closes [#63](https://github.com/metalbear-co/mirrord/issues/63)

## 2.0.4

Complete refactor and re-write of everything.

- The CLI/VSCode extension now use `mirrord-layer` which loads into debugged process using `LD_PRELOAD`
  /`DYLD_INSERT_LIBRARIES`.
  It hooks some of the syscalls in order to proxy incoming traffic into the process as if it was running in the remote
  pod.
- Mono repo
- Fixed unwraps inside
  of [agent-creation](https://github.com/metalbear-co/mirrord/blob/main/mirrord-layer/src/lib.rs#L75),
  closes [#191](https://github.com/metalbear-co/mirrord/issues/191)<|MERGE_RESOLUTION|>--- conflicted
+++ resolved
@@ -7,7 +7,6 @@
 
 ## [Unreleased]
 
-<<<<<<< HEAD
 ### Added
 
 - MacOS: Support for executing SIP binaries in user applications. We hook `execve`
@@ -15,11 +14,10 @@
   the SIP binary.
   This means we now support running bash scripts with mirrord also on MacOS.
   Closes [#649](https://github.com/metalbear-co/mirrord/issues/649).
-=======
+
 ### Changed
 
 - Only warn about invalid certificates once per agent.
->>>>>>> 4d789a9c
 
 ### Fixed
 
