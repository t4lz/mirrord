#![cfg(test)]
#![cfg(feature = "operator")]

use std::{
    collections::{BTreeMap, HashMap},
    fmt::Debug,
    time::Duration,
};

use aws_config::Region;
use aws_credential_types::provider::{
    future::ProvideCredentials as ProvideCredentialsFuture, ProvideCredentials,
};
use aws_sdk_sqs::types::{
    MessageAttributeValue,
    QueueAttributeName::{FifoQueue, MessageRetentionPeriod},
};
use futures_util::FutureExt;
<<<<<<< HEAD
use k8s_openapi::{
    api::{
        apps::v1::Deployment,
        core::v1::{
            ConfigMap, ConfigMapEnvSource, ConfigMapKeySelector, EnvFromSource, EnvVar,
            EnvVarSource, Service,
        },
    },
    apimachinery::pkg::apis::meta::v1::ObjectMeta,
=======
use k8s_openapi::api::{
    apps::v1::Deployment,
    core::v1::{EnvVar, Service},
>>>>>>> bbbde928
};
use kube::{api::PostParams, runtime::wait::await_condition, Api, Client};
use mirrord_operator::{
    crd::{
        is_session_ready, MirrordSqsSession, MirrordWorkloadQueueRegistry,
        MirrordWorkloadQueueRegistrySpec, QueueConsumer, QueueConsumerType, QueueNameSource,
        SplitQueue, SqsQueueDetails,
    },
    setup::OPERATOR_NAME,
};
<<<<<<< HEAD
use serde::Serialize;
=======
>>>>>>> bbbde928

use super::{get_test_resource_label_map, port_forwarder::PortForwarder, watch::Watcher};
use crate::utils::{
<<<<<<< HEAD
    kube_service::KubeService, resource_guard::ResourceGuard,
    services::service_with_env_and_env_from,
=======
    kube_service::KubeService, resource_guard::ResourceGuard, services::service_with_env,
>>>>>>> bbbde928
};

/// Name of the environment variable that holds the name of the first SQS queue to read from.
const QUEUE_NAME_ENV_VAR1: &str = "SQS_TEST_Q_NAME1";

/// Name of the environment variable that holds the name of the second SQS queue to read from.
const QUEUE2_URL_ENV_VAR: &str = "SQS_TEST_Q2_URL";

/// Regex pattern that matches both [`QUEUE_NAME_ENV_VAR1`] and [`QUEUE2_URL_ENV_VAR`].
const BOTH_QUEUES_REGEX_PATTERN: &str = "SQS_TEST_Q.+";

<<<<<<< HEAD
/// Name of the environment variable that holds a json object with the names/urls of the queues to
/// use. If this env var is set, the application will use the names from the json and will ignore
/// the two env vars.
const QUEUE_JSON_ENV_VAR: &str = "SQS_TEST_Q_JSON";

/// The keys inside the json object.
const QUEUE1_NAME_KEY: &str = "queue1_name";
const QUEUE2_URL_KEY: &str = "queue2_url";

=======
>>>>>>> bbbde928
/// Name of the environment variable that holds the name of the first SQS queue the deployed
/// application will write to.
const ECHO_QUEUE_NAME_ENV_VAR1: &str = "SQS_TEST_ECHO_Q_NAME1";

/// Name of the environment variable that holds the name of the second SQS queue the deployed
/// application will write to.
const ECHO_QUEUE_NAME_ENV_VAR2: &str = "SQS_TEST_ECHO_Q_NAME2";

/// Does not have to be dynamic because each test run creates its own namespace.
const QUEUE_REGISTRY_RESOURCE_NAME: &str = "mirrord-e2e-test-queue-registry";

pub struct QueueInfo {
    pub name: String,
    pub url: String,
}

/// K8s resources will be deleted when this is dropped.
pub struct SqsTestResources {
    pub kube_client: Client,
    k8s_service: KubeService,
    pub queue1: QueueInfo,
    pub echo_queue1: QueueInfo,
    pub queue2: QueueInfo,
    pub echo_queue2: QueueInfo,
    pub sqs_client: aws_sdk_sqs::Client,
    _guards: Vec<ResourceGuard>,
    /// Keeps portforwarding to the localstack service alive.
    ///
    /// [`None`] if we're not using localstack.
    _localstack_portforwarder: Option<PortForwarder>,
}

impl SqsTestResources {
    pub fn namespace(&self) -> &str {
        self.k8s_service.namespace.as_str()
    }

    pub fn deployment_target(&self) -> String {
        self.k8s_service.deployment_target()
    }

    /// Count the temp queues created by the SQS-operator for this test instance.
    pub async fn count_temp_queues(&self) -> usize {
        self.sqs_client
            .list_queues()
            .queue_name_prefix("mirrord-")
            .send()
            .await
            .unwrap()
            .queue_urls
            .unwrap_or_default()
            .iter()
            .filter(|q_url| q_url.contains(&self.queue1.name) || q_url.contains(&self.queue2.name))
            .count()
    }

    /// Wait for all the temp queues created by the SQS operator
    /// for this test instance to be deleted.
    pub async fn wait_for_temp_queue_deletion(&self) {
        loop {
            if self.count_temp_queues().await == 0 {
                return;
            }
            tokio::time::sleep(Duration::from_secs(2)).await;
        }
    }
}

const AWS_ENDPOINT_ENV: &str = "AWS_ENDPOINT_URL";
const AWS_REGION_ENV: &str = "AWS_REGION";
const AWS_SECRET_ACCESS_KEY_ENV: &str = "AWS_SECRET_ACCESS_KEY";
const AWS_ACCESS_KEY_ID_ENV: &str = "AWS_ACCESS_KEY_ID";

/// Required to build an SQS client.
const AWS_CREDS_ENVS: &[&str] = &[
    AWS_ENDPOINT_ENV,
    AWS_REGION_ENV,
    AWS_SECRET_ACCESS_KEY_ENV,
    AWS_ACCESS_KEY_ID_ENV,
];

<<<<<<< HEAD
/// The name of the config map that will be used in an `envFrom` field.
const CONFIG_MAP_FOR_ENV_FROM: &str = "for-env-from";

/// The name of the config map that will be used in a `valueFrom` field.
const CONFIG_MAP_FOR_VALUE_FROM: &str = "for-value-from";

=======
>>>>>>> bbbde928
/// A credential provider that makes the SQS SDK use localstack.
#[derive(Debug)]
struct TestCredentialsProvider {
    secret_access_key: String,
    access_key_id: String,
}

impl ProvideCredentials for TestCredentialsProvider {
    fn provide_credentials<'a>(
        &'a self,
    ) -> aws_credential_types::provider::future::ProvideCredentials<'a>
    where
        Self: 'a,
    {
        ProvideCredentialsFuture::ready(Ok(aws_credential_types::Credentials::new(
            &self.access_key_id,
            &self.secret_access_key,
            None,
            None,
            "E2E",
        )))
    }
}

/// Get an SQS client. If a localstack URL is provided the client will use that localstack service.
async fn get_sqs_client(mut env: HashMap<String, String>) -> aws_sdk_sqs::Client {
    let config = aws_config::from_env()
        .empty_test_environment()
        .region(Region::new(env.remove(AWS_REGION_ENV).unwrap()))
        .endpoint_url(env.remove(AWS_ENDPOINT_ENV).unwrap())
        .credentials_provider(TestCredentialsProvider {
            secret_access_key: env.remove(AWS_SECRET_ACCESS_KEY_ENV).unwrap(),
            access_key_id: env.remove(AWS_ACCESS_KEY_ID_ENV).unwrap(),
        });

    let config = config.load().await;
    aws_sdk_sqs::Client::new(&config)
}

/// Create a new SQS fifo queue with a randomized name, return queue name and url.
/// Also create another SQS queue that has a name that is "Echo" + the name of the first queue.
/// Create resource guards for both queues that delete the queue on drop, push into guards vec.
async fn random_name_sqs_queue_with_echo_queue(
    fifo: bool,
    client: &aws_sdk_sqs::Client,
    guards: &mut Vec<ResourceGuard>,
) -> (QueueInfo, QueueInfo) {
    let q_name = format!(
        "E2ETest-{}{}",
        crate::utils::random_string(),
        if fifo { ".fifo" } else { "" }
    );

    let echo_q_name = format!("Echo{q_name}");
    // Create queue and resource guard

    (
        sqs_queue(fifo, client, guards, q_name).await,
        sqs_queue(fifo, client, guards, echo_q_name).await,
    )
}

/// Create a new SQS fifo queue, return queue name and url.
/// Create resource guard that deletes the queue on drop, push into guards vec.
async fn sqs_queue(
    fifo: bool,
    client: &aws_sdk_sqs::Client,
    guards: &mut Vec<ResourceGuard>,
    name: String,
) -> QueueInfo {
    println!("Creating SQS queue: {name}");
    let mut builder = client
        .create_queue()
        .queue_name(&name)
        .attributes(MessageRetentionPeriod, "3600"); // delete messages after an hour.

    // Cannot set FifoQueue to false: https://github.com/aws/aws-cdk/issues/8550
    if fifo {
        builder = builder.attributes(FifoQueue, "true")
    }

    let queue_url = builder.send().await.unwrap().queue_url.unwrap();
    let url = queue_url.clone();
    let queue_name = name.clone();
    let client = client.clone();

    let deleter = Some(
        async move {
            println!("deleting SQS queue {queue_name}");
            if let Err(err) = client.delete_queue().queue_url(queue_url).send().await {
                eprintln!("Could not delete SQS queue {queue_name}: {err:?}");
            }
        }
        .boxed(),
    );
    guards.push(ResourceGuard {
        delete_on_fail: true,
        deleter,
    });

    QueueInfo { name, url }
}

/// Create the `MirrordWorkloadQueueRegistry` K8s resource.
/// No ResourceGuard needed, the namespace is guarded.
///
/// # Arguments:
/// * `fallback_queues` - if not `None`, then a fallback will be set using the given queues.
pub async fn create_queue_registry_resource(
    kube_client: &Client,
    namespace: &str,
    deployment_name: &str,
    use_regex: bool,
<<<<<<< HEAD
    fallback_queues: Option<(&QueueInfo, &QueueInfo)>,
) {
    println!("Creating MirrordWorkloadQueueRegistry resource");

    let queues = if let Some((queue1, queue2)) = fallback_queues {
        if use_regex {
            panic!(
                "Not implemented: creating a test queue registry with RegexPattern + json object"
            );
        }
        BTreeMap::from([(
            "e2e-test-queues".to_string(),
            SplitQueue::Sqs(SqsQueueDetails {
                name_source: QueueNameSource::EnvVar(QUEUE_JSON_ENV_VAR.to_string()),
                tags: None,
                fallback_name: Some(
                    serde_json::json!({
                        QUEUE1_NAME_KEY: &queue1.name,
                        QUEUE2_URL_KEY: &queue2.url
                    })
                    .to_string(),
                ),
                names_from_json_map: Some(true),
                sns: None,
            }),
        )])
    } else if use_regex {
=======
) {
    println!("Creating MirrordWorkloadQueueRegistry resource");

    let queues = if use_regex {
>>>>>>> bbbde928
        BTreeMap::from([(
            "e2e-test-queues".to_string(),
            SplitQueue::Sqs(SqsQueueDetails {
                name_source: QueueNameSource::RegexPattern(BOTH_QUEUES_REGEX_PATTERN.to_string()),
                tags: None,
                fallback_name: None,
                names_from_json_map: None,
                sns: None,
            }),
        )])
    } else {
        BTreeMap::from([
            (
                "e2e-test-queue1".to_string(),
                SplitQueue::Sqs(SqsQueueDetails {
                    name_source: QueueNameSource::EnvVar(QUEUE_NAME_ENV_VAR1.to_string()),
                    tags: None,
                    fallback_name: None,
                    names_from_json_map: None,
                    sns: None,
                }),
            ),
            (
                "e2e-test-queue2".to_string(),
                SplitQueue::Sqs(SqsQueueDetails {
                    name_source: QueueNameSource::EnvVar(QUEUE2_URL_ENV_VAR.to_string()),
                    tags: None,
                    fallback_name: None,
                    names_from_json_map: None,
                    sns: None,
                }),
            ),
        ])
    };

    let qr_api: Api<MirrordWorkloadQueueRegistry> = Api::namespaced(kube_client.clone(), namespace);
    let queue_registry = MirrordWorkloadQueueRegistry::new(
        QUEUE_REGISTRY_RESOURCE_NAME,
        MirrordWorkloadQueueRegistrySpec {
            queues,
            consumer: QueueConsumer {
                name: deployment_name.to_string(),
                container: None,
                workload_type: QueueConsumerType::Deployment,
            },
        },
    );
    qr_api
        .create(&PostParams::default(), &queue_registry)
        .await
        .expect("Could not create queue splitter in E2E test.");
    println!("MirrordWorkloadQueueRegistry resource created at namespace {namespace} with name {QUEUE_REGISTRY_RESOURCE_NAME}");
}

/// Name of the environment variable that holds the configuration for this app.
///
/// The configuration is expected to be a JSON array of [`SqsQueueEnv`] objects.
/// If the variable is not set, the app will use [`legacy_config`].
/// This is to maintain backwards compatibility with mirrord Operator E2E.
pub const CONFIGURATION_ENV_NAME: &str = "SQS_FORWARDER_CONFIG";

#[derive(Serialize, Debug)]
#[serde(rename_all = "camelCase")]
pub struct ForwardingConfig {
    /// Queue from which we should read messages.
    pub from: SqsQueueEnv,
    /// Queue to which we should echo messages.
    pub to: SqsQueueEnv,
}

/// Describes a source of SQS queue name/URL for this app.
#[derive(Serialize, Debug)]
#[serde(rename_all = "camelCase")]
pub struct SqsQueueEnv {
    /// Name of the environment variable that holds the SQS queue name or URL.
    pub var_name: String,
    /// Whether the environment variable holds a URL or a queue name.
    #[serde(default)]
    pub is_url: bool,
    /// If set, the value of the environment variable will be parsed into a JSON object.
    /// The queue name/URL will be extracted from the field with this name.
    pub json_key: Option<String>,
}

async fn config_map_resource(name: &str, map: BTreeMap<String, String>) -> ConfigMap {
    ConfigMap {
        data: Some(map),
        metadata: ObjectMeta {
            name: Some(name.to_string()),
            labels: Some(get_test_resource_label_map()),
            ..Default::default()
        },
        ..Default::default()
    }
}

struct SqsConsumerServiceConfig {
    with_fallback_json: bool,
    with_env_from: bool,
    with_value_from: bool,
}

/// Create a microservice for the sqs test application.
/// That service will be configured to use the "localstack" service in the "default" namespace for
/// all AWS stuff.
async fn sqs_consumer_service(
    kube_client: &Client,
    queue1: &QueueInfo,
    queue2: &QueueInfo,
    echo_queue1: &QueueInfo,
    echo_queue2: &QueueInfo,
    aws_creds: HashMap<String, String>,
<<<<<<< HEAD
    SqsConsumerServiceConfig {
        with_fallback_json,
        with_env_from,
        with_value_from,
    }: SqsConsumerServiceConfig,
) -> KubeService {
    let namespace = format!("e2e-tests-sqs-splitting-{}", crate::utils::random_string());

    let mut config_maps = Vec::new();
    if with_value_from {
        config_maps.push(
            config_map_resource(
                CONFIG_MAP_FOR_VALUE_FROM,
                BTreeMap::from_iter([(QUEUE_NAME_ENV_VAR1.into(), queue1.name.clone())]),
            )
            .await,
        );
    }
    if with_env_from {
        config_maps.push(
            config_map_resource(
                CONFIG_MAP_FOR_ENV_FROM,
                BTreeMap::from_iter([(QUEUE2_URL_ENV_VAR.into(), queue2.url.clone())]),
            )
            .await,
        );
    }
    let config_maps = config_maps.is_empty().not().then_some(config_maps);

    let env_var_from_tuple = |(name, value)| EnvVar {
        name,
        value: Some(value),
        value_from: None,
    };

    let queue_name_env_vars = if with_fallback_json {
        if with_env_from || with_value_from {
            panic!("envFrom + fallback_json test case not implemented")
        }
        // Configuration for the deployed test app, to make it expect the queues as a json object.
        let test_service_config = vec![
            ForwardingConfig {
                from: SqsQueueEnv {
                    var_name: QUEUE_JSON_ENV_VAR.to_string(),
                    is_url: false,
                    json_key: Some(QUEUE1_NAME_KEY.to_string()),
                },
                to: SqsQueueEnv {
                    var_name: "SQS_TEST_ECHO_Q_NAME1".into(),
                    is_url: false,
                    json_key: None,
                },
            },
            ForwardingConfig {
                from: SqsQueueEnv {
                    var_name: QUEUE_JSON_ENV_VAR.to_string(),
                    is_url: true,
                    json_key: Some(QUEUE2_URL_KEY.to_string()),
                },
                to: SqsQueueEnv {
                    var_name: "SQS_TEST_ECHO_Q_NAME2".into(),
                    is_url: false,
                    json_key: None,
                },
            },
        ];
        let test_service_config_string = serde_json::to_string(&test_service_config).unwrap();

        let json_for_deployed_app = serde_json::json!({
            QUEUE1_NAME_KEY: queue1.name,
            QUEUE2_URL_KEY: queue2.url
        });

        [
            (
                QUEUE_JSON_ENV_VAR.to_string(),
                serde_json::to_string(&json_for_deployed_app).unwrap(),
            ),
            (
                CONFIGURATION_ENV_NAME.to_string(),
                test_service_config_string,
            ),
        ]
        .into_iter()
        .map(env_var_from_tuple)
        .collect()
    } else {
        let mut env_vars = Vec::new();
        let var1 = if with_value_from {
            EnvVar {
                name: QUEUE_NAME_ENV_VAR1.into(),
                value: None,
                value_from: Some(EnvVarSource {
                    config_map_key_ref: Some(ConfigMapKeySelector {
                        key: QUEUE_NAME_ENV_VAR1.to_string(),
                        name: CONFIG_MAP_FOR_VALUE_FROM.to_string(),
                        optional: Some(false),
                    }),
                    field_ref: None,
                    resource_field_ref: None,
                    secret_key_ref: None,
                }),
            }
        } else {
            EnvVar {
                name: QUEUE_NAME_ENV_VAR1.into(),
                value: Some(queue1.name.clone()),
                value_from: None,
            }
        };
        env_vars.push(var1);
        if with_env_from.not() {
            env_vars.push(EnvVar {
                name: QUEUE2_URL_ENV_VAR.into(),
                value: Some(queue2.url.clone()),
                value_from: None,
            })
        }
        env_vars
    };
    // env vars that are already needed, in all test cases.
    let env = [
        (ECHO_QUEUE_NAME_ENV_VAR1.into(), echo_queue1.name.clone()),
        (ECHO_QUEUE_NAME_ENV_VAR2.into(), echo_queue2.name.clone()),
    ]
    .into_iter()
    .chain(aws_creds)
    .map(env_var_from_tuple)
    .chain(queue_name_env_vars)
    .collect::<Vec<_>>();

    let env_from = with_env_from.then(|| {
        vec![EnvFromSource {
            config_map_ref: Some(ConfigMapEnvSource {
                name: CONFIG_MAP_FOR_ENV_FROM.to_string(),
                optional: Some(false),
            }),
            prefix: None,
            secret_ref: None,
        }]
    });

    service_with_env_and_env_from(
        &namespace,
        "ClusterIP",
        "ghcr.io/metalbear-co/mirrord-sqs-forwarder:latest",
        "queue-forwarder",
        false,
        kube_client.clone(),
        serde_json::to_value(env).unwrap(),
        env_from,
        config_maps,
    )
    .await
}

=======
) -> KubeService {
    let namespace = format!("e2e-tests-sqs-splitting-{}", crate::utils::random_string());

    let env = [
        (QUEUE_NAME_ENV_VAR1.into(), queue1.name.clone()),
        (QUEUE2_URL_ENV_VAR.into(), queue2.url.clone()),
        (ECHO_QUEUE_NAME_ENV_VAR1.into(), echo_queue1.name.clone()),
        (ECHO_QUEUE_NAME_ENV_VAR2.into(), echo_queue2.name.clone()),
    ]
    .into_iter()
    .chain(aws_creds)
    .map(|(name, value)| EnvVar {
        name,
        value: Some(value),
        value_from: None,
    })
    .collect::<Vec<_>>();

    service_with_env(
        &namespace,
        "ClusterIP",
        "ghcr.io/metalbear-co/mirrord-sqs-forwarder:latest",
        "queue-forwarder",
        false,
        kube_client.clone(),
        serde_json::to_value(env).unwrap(),
    )
    .await
}

>>>>>>> bbbde928
/// Attempts to find the `localstack` service in the `localstack` namespace.
async fn get_localstack_service(kube_client: &Client) -> Option<Service> {
    let service_api = Api::<Service>::namespaced(kube_client.clone(), "localstack");
    service_api.get("localstack").await.ok()
}

/// Watch [`MirrordSqsSession`] resources in the given namespace and return once two unique sessions
/// are ready.
///
/// Return `Err(())` if there was an error while watching or if a session was deleted before 2 were
/// ready.
pub async fn watch_sqs_sessions(kube_client: Client, namespace: &str) {
    let api = Api::<MirrordSqsSession>::namespaced(kube_client, namespace);
    Watcher::new(api, Default::default(), |sessions| {
        sessions
            .values()
            .filter(|s| is_session_ready(Some(s)))
            .count()
            == 2
    })
    .run()
    .await;
}

pub async fn await_registry_status(kube_client: Client, namespace: &str) {
    let api: Api<MirrordWorkloadQueueRegistry> = Api::namespaced(kube_client, namespace);
    let has_status =
        |qr: Option<&MirrordWorkloadQueueRegistry>| qr.is_some_and(|qr| qr.status.is_some());

    await_condition(api, QUEUE_REGISTRY_RESOURCE_NAME, has_status)
        .await
        .unwrap();
}

/// - Fetch AWS credentials from the operator container.
/// - Create an SQS client (that uses localstack if there).
/// - Create 4 guarded SQS queues with partially random names: 2 queues for the test applications to
///   consume from, and two "echo" queues from the deployed test application to forward messages to,
///   so that the test can verify it received them.
/// - Start a task that waits for 2 SQS Sessions to be ready.
/// - Deploy a consumer service in a new guarded namespace with a partially random name.
/// - Create a `MirrordWorkloadQueueRegistry` resource in the test's namespace.
<<<<<<< HEAD
pub async fn sqs_test_resources(
    kube_client: Client,
    use_regex: bool,
    with_fallback_json: bool,
    with_env_from: bool,
    with_value_from: bool,
) -> SqsTestResources {
=======
pub async fn sqs_test_resources(kube_client: Client, use_regex: bool) -> SqsTestResources {
>>>>>>> bbbde928
    let mut guards = Vec::new();

    let aws_creds = fetch_aws_creds(kube_client.clone()).await;
    let mut local_aws_creds = aws_creds.clone();

    let aws_endpoint_url = local_aws_creds.get_mut(AWS_ENDPOINT_ENV).unwrap();
    let localstack_portforwarder = if aws_endpoint_url.contains("localstack.svc.cluster") {
        let localstack = get_localstack_service(&kube_client).await.unwrap();
        let localstack_portforwarder =
            PortForwarder::new_for_service(kube_client.clone(), &localstack, 4566).await;
        *aws_endpoint_url = format!("http://{}", localstack_portforwarder.address());
        Some(localstack_portforwarder)
    } else {
        None
    };

    let sqs_client = get_sqs_client(local_aws_creds).await;

    let (queue1, echo_queue1) =
        random_name_sqs_queue_with_echo_queue(false, &sqs_client, &mut guards).await;
    let (queue2, echo_queue2) =
        random_name_sqs_queue_with_echo_queue(true, &sqs_client, &mut guards).await;
    let k8s_service = sqs_consumer_service(
        &kube_client,
        &queue1,
        &queue2,
        &echo_queue1,
        &echo_queue2,
        aws_creds,
<<<<<<< HEAD
        SqsConsumerServiceConfig {
            with_fallback_json,
            with_env_from,
            with_value_from,
        },
=======
>>>>>>> bbbde928
    )
    .await;

    create_queue_registry_resource(
        &kube_client,
        &k8s_service.namespace,
        &k8s_service.name,
        use_regex,
<<<<<<< HEAD
        with_fallback_json.then_some((&queue1, &queue2)),
=======
>>>>>>> bbbde928
    )
    .await;

    SqsTestResources {
        kube_client,
        k8s_service,
        queue1,
        echo_queue1,
        queue2,
        echo_queue2,
        sqs_client,
        _guards: guards,
        _localstack_portforwarder: localstack_portforwarder,
    }
}

pub async fn write_sqs_messages(
    sqs_client: &aws_sdk_sqs::Client,
    queue: &QueueInfo,
    message_attribute_name: &str,
    message_attributes: &[&str],
    messages: &[&str],
) {
    println!("Sending messages {messages:?} to queue {}.", queue.name);
    let fifo = queue.name.ends_with(".fifo");
    let group_id = fifo.then_some("e2e-tests".to_string());
    for (i, (body, attr)) in messages.iter().zip(message_attributes).enumerate() {
        println!(
            r#"Sending message "{body}" with attribute "{message_attribute_name}: {attr}" to queue {}"#,
            queue.name
        );
        sqs_client
            .send_message()
            .queue_url(&queue.url)
            .message_body(*body)
            .message_attributes(
                message_attribute_name,
                MessageAttributeValue::builder()
                    .string_value(*attr)
                    .data_type("String")
                    .build()
                    .unwrap(),
            )
            .set_message_group_id(group_id.clone())
            .set_message_deduplication_id(fifo.then_some(i.to_string()))
            .send()
            .await
            .expect("Sending SQS message failed.");
    }
}

/// Fetches AWS client environment from the operator container spec.
async fn fetch_aws_creds(client: Client) -> HashMap<String, String> {
    let env_map = Api::<Deployment>::namespaced(client, "mirrord")
        .get(OPERATOR_NAME)
        .await
        .unwrap()
        .spec
        .unwrap()
        .template
        .spec
        .unwrap()
        .containers
        .into_iter()
        .find(|container| container.name == OPERATOR_NAME)
        .unwrap()
        .env
        .unwrap()
        .into_iter()
        .filter_map(|env| {
            if AWS_CREDS_ENVS.contains(&env.name.as_str()) {
                Some((env.name, env.value.unwrap()))
            } else {
                None
            }
        })
        .collect::<HashMap<_, _>>();

    assert_eq!(
        env_map.len(),
        AWS_CREDS_ENVS.len(),
        "operator is not properly configured for SQS splitting tests, env=[{env_map:?}], expected={AWS_CREDS_ENVS:?}",
    );

    env_map
}<|MERGE_RESOLUTION|>--- conflicted
+++ resolved
@@ -16,7 +16,6 @@
     QueueAttributeName::{FifoQueue, MessageRetentionPeriod},
 };
 use futures_util::FutureExt;
-<<<<<<< HEAD
 use k8s_openapi::{
     api::{
         apps::v1::Deployment,
@@ -26,11 +25,6 @@
         },
     },
     apimachinery::pkg::apis::meta::v1::ObjectMeta,
-=======
-use k8s_openapi::api::{
-    apps::v1::Deployment,
-    core::v1::{EnvVar, Service},
->>>>>>> bbbde928
 };
 use kube::{api::PostParams, runtime::wait::await_condition, Api, Client};
 use mirrord_operator::{
@@ -41,19 +35,12 @@
     },
     setup::OPERATOR_NAME,
 };
-<<<<<<< HEAD
 use serde::Serialize;
-=======
->>>>>>> bbbde928
 
 use super::{get_test_resource_label_map, port_forwarder::PortForwarder, watch::Watcher};
 use crate::utils::{
-<<<<<<< HEAD
     kube_service::KubeService, resource_guard::ResourceGuard,
     services::service_with_env_and_env_from,
-=======
-    kube_service::KubeService, resource_guard::ResourceGuard, services::service_with_env,
->>>>>>> bbbde928
 };
 
 /// Name of the environment variable that holds the name of the first SQS queue to read from.
@@ -65,7 +52,6 @@
 /// Regex pattern that matches both [`QUEUE_NAME_ENV_VAR1`] and [`QUEUE2_URL_ENV_VAR`].
 const BOTH_QUEUES_REGEX_PATTERN: &str = "SQS_TEST_Q.+";
 
-<<<<<<< HEAD
 /// Name of the environment variable that holds a json object with the names/urls of the queues to
 /// use. If this env var is set, the application will use the names from the json and will ignore
 /// the two env vars.
@@ -75,8 +61,6 @@
 const QUEUE1_NAME_KEY: &str = "queue1_name";
 const QUEUE2_URL_KEY: &str = "queue2_url";
 
-=======
->>>>>>> bbbde928
 /// Name of the environment variable that holds the name of the first SQS queue the deployed
 /// application will write to.
 const ECHO_QUEUE_NAME_ENV_VAR1: &str = "SQS_TEST_ECHO_Q_NAME1";
@@ -158,15 +142,12 @@
     AWS_ACCESS_KEY_ID_ENV,
 ];
 
-<<<<<<< HEAD
 /// The name of the config map that will be used in an `envFrom` field.
 const CONFIG_MAP_FOR_ENV_FROM: &str = "for-env-from";
 
 /// The name of the config map that will be used in a `valueFrom` field.
 const CONFIG_MAP_FOR_VALUE_FROM: &str = "for-value-from";
 
-=======
->>>>>>> bbbde928
 /// A credential provider that makes the SQS SDK use localstack.
 #[derive(Debug)]
 struct TestCredentialsProvider {
@@ -280,7 +261,6 @@
     namespace: &str,
     deployment_name: &str,
     use_regex: bool,
-<<<<<<< HEAD
     fallback_queues: Option<(&QueueInfo, &QueueInfo)>,
 ) {
     println!("Creating MirrordWorkloadQueueRegistry resource");
@@ -308,12 +288,6 @@
             }),
         )])
     } else if use_regex {
-=======
-) {
-    println!("Creating MirrordWorkloadQueueRegistry resource");
-
-    let queues = if use_regex {
->>>>>>> bbbde928
         BTreeMap::from([(
             "e2e-test-queues".to_string(),
             SplitQueue::Sqs(SqsQueueDetails {
@@ -426,7 +400,6 @@
     echo_queue1: &QueueInfo,
     echo_queue2: &QueueInfo,
     aws_creds: HashMap<String, String>,
-<<<<<<< HEAD
     SqsConsumerServiceConfig {
         with_fallback_json,
         with_env_from,
@@ -583,38 +556,6 @@
     .await
 }
 
-=======
-) -> KubeService {
-    let namespace = format!("e2e-tests-sqs-splitting-{}", crate::utils::random_string());
-
-    let env = [
-        (QUEUE_NAME_ENV_VAR1.into(), queue1.name.clone()),
-        (QUEUE2_URL_ENV_VAR.into(), queue2.url.clone()),
-        (ECHO_QUEUE_NAME_ENV_VAR1.into(), echo_queue1.name.clone()),
-        (ECHO_QUEUE_NAME_ENV_VAR2.into(), echo_queue2.name.clone()),
-    ]
-    .into_iter()
-    .chain(aws_creds)
-    .map(|(name, value)| EnvVar {
-        name,
-        value: Some(value),
-        value_from: None,
-    })
-    .collect::<Vec<_>>();
-
-    service_with_env(
-        &namespace,
-        "ClusterIP",
-        "ghcr.io/metalbear-co/mirrord-sqs-forwarder:latest",
-        "queue-forwarder",
-        false,
-        kube_client.clone(),
-        serde_json::to_value(env).unwrap(),
-    )
-    .await
-}
-
->>>>>>> bbbde928
 /// Attempts to find the `localstack` service in the `localstack` namespace.
 async fn get_localstack_service(kube_client: &Client) -> Option<Service> {
     let service_api = Api::<Service>::namespaced(kube_client.clone(), "localstack");
@@ -657,7 +598,6 @@
 /// - Start a task that waits for 2 SQS Sessions to be ready.
 /// - Deploy a consumer service in a new guarded namespace with a partially random name.
 /// - Create a `MirrordWorkloadQueueRegistry` resource in the test's namespace.
-<<<<<<< HEAD
 pub async fn sqs_test_resources(
     kube_client: Client,
     use_regex: bool,
@@ -665,9 +605,6 @@
     with_env_from: bool,
     with_value_from: bool,
 ) -> SqsTestResources {
-=======
-pub async fn sqs_test_resources(kube_client: Client, use_regex: bool) -> SqsTestResources {
->>>>>>> bbbde928
     let mut guards = Vec::new();
 
     let aws_creds = fetch_aws_creds(kube_client.clone()).await;
@@ -697,14 +634,11 @@
         &echo_queue1,
         &echo_queue2,
         aws_creds,
-<<<<<<< HEAD
         SqsConsumerServiceConfig {
             with_fallback_json,
             with_env_from,
             with_value_from,
         },
-=======
->>>>>>> bbbde928
     )
     .await;
 
@@ -713,10 +647,7 @@
         &k8s_service.namespace,
         &k8s_service.name,
         use_regex,
-<<<<<<< HEAD
         with_fallback_json.then_some((&queue1, &queue2)),
-=======
->>>>>>> bbbde928
     )
     .await;
 
