[package]
name = "mirrord-protocol"
version.workspace = true
authors.workspace = true
description.workspace = true
documentation.workspace = true
readme.workspace = true
homepage.workspace = true
repository.workspace = true
license.workspace = true
keywords.workspace = true
categories.workspace = true
publish.workspace = true
edition.workspace = true

[dependencies]
actix-codec.workspace = true
bytes.workspace = true
thiserror.workspace = true
trust-dns-resolver.workspace = true
serde.workspace = true
bincode =  { version = "2.0.0-rc.2", features = ["serde"] }
tracing.workspace = true
hyper = { workspace = true, features = ["client"]}
http-serde = "1.1.2"
<<<<<<< HEAD
http-body-util = "0.1.0-rc.1"
=======
http-body-util = { workspace = true }
>>>>>>> 99dda8fd
<|MERGE_RESOLUTION|>--- conflicted
+++ resolved
@@ -23,8 +23,4 @@
 tracing.workspace = true
 hyper = { workspace = true, features = ["client"]}
 http-serde = "1.1.2"
-<<<<<<< HEAD
-http-body-util = "0.1.0-rc.1"
-=======
-http-body-util = { workspace = true }
->>>>>>> 99dda8fd
+http-body-util = { workspace = true }