--- conflicted
+++ resolved
@@ -427,14 +427,6 @@
     rx: Receiver<DaemonMessage>,
     config: LayerConfig,
 ) {
-<<<<<<< HEAD
-    let mut layer = Layer::new(
-        tx,
-        rx,
-        config.feature.network.incoming.is_steal(),
-        config.feature.network.incoming.http_filter,
-    );
-=======
     let LayerConfig {
         feature:
             FeatureConfig {
@@ -445,7 +437,6 @@
         ..
     } = config;
     let mut layer = Layer::new(tx, rx, incoming);
->>>>>>> b7664fb6
     loop {
         select! {
             hook_message = receiver.recv() => {
