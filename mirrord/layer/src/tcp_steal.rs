use std::{
    collections::{HashMap, HashSet},
    net::SocketAddr,
};

use anyhow::Result;
use async_trait::async_trait;
use bytes::Bytes;
use http_body_util::Full;
use hyper::{
    client::conn::http1::{handshake, SendRequest},
    StatusCode,
};
use mirrord_protocol::{
    tcp::{
        HttpRequest, HttpResponse, LayerTcpSteal, NewTcpConnection,
        StealType::{All, FilteredHttp},
        TcpClose, TcpData,
    },
    ClientMessage, ConnectionId, Port,
};
use streammap_ext::StreamMap;
use tokio::{
    io::{AsyncWriteExt, ReadHalf, WriteHalf},
    net::TcpStream,
    sync::mpsc::{channel, Receiver, Sender},
};
use tokio_stream::StreamExt;
use tokio_util::io::ReaderStream;
use tracing::{error, trace, warn};

use crate::{
    error::LayerError,
    tcp::{Listen, TcpHandler},
};

pub(crate) mod http_forwarding;

use crate::{detour::DetourGuard, tcp_steal::http_forwarding::HttpForwarderError};

pub struct TcpStealHandler {
    ports: HashSet<Listen>,
    write_streams: HashMap<ConnectionId, WriteHalf<TcpStream>>,
    read_streams: StreamMap<ConnectionId, ReaderStream<ReadHalf<TcpStream>>>,

    /// Mapping of a ConnectionId to a sender that sends HTTP requests over to a task that is
    /// running an http client for this connection.
    http_request_senders: HashMap<ConnectionId, Sender<HttpRequest>>,

    /// Sender of responses from within an http client task back to the main layer task.
    /// This sender is cloned and moved into those tasks.
    http_response_sender: Sender<HttpResponse>,

    /// A string with a header regex to filter HTTP requests by.
    http_filter: Option<String>,
<<<<<<< HEAD
=======

    /// These ports would be filtered with the `http_filter`, if it's Some.
    http_ports: Vec<u16>,

    /// HTTP client tasks send request that could not be sent successfully to be retried.
    failed_request_sender: Sender<HttpRequest>,
>>>>>>> fb2f82ac
}

#[async_trait]
impl TcpHandler for TcpStealHandler {
    #[tracing::instrument(level = "trace", skip(self))]
    async fn handle_new_connection(
        &mut self,
        tcp_connection: NewTcpConnection,
    ) -> Result<(), LayerError> {
        let stream = self.create_local_stream(&tcp_connection).await?;

        let (read_half, write_half) = tokio::io::split(stream);
        self.write_streams
            .insert(tcp_connection.connection_id, write_half);
        self.read_streams
            .insert(tcp_connection.connection_id, ReaderStream::new(read_half));

        Ok(())
    }

    #[tracing::instrument(level = "trace", skip(self), fields(data = data.connection_id))]
    async fn handle_new_data(&mut self, data: TcpData) -> Result<(), LayerError> {
        // TODO: "remove -> op -> insert" pattern here, maybe we could improve the overlying
        // abstraction to use something that has mutable access.
        let mut connection = self
            .write_streams
            .remove(&data.connection_id)
            .ok_or(LayerError::NoConnectionId(data.connection_id))?;

        trace!(
            "handle_new_data -> writing {:#?} bytes to id {:#?}",
            data.bytes.len(),
            data.connection_id
        );
        // TODO: Due to the above, if we fail here this connection is leaked (-agent won't be told
        // that we just removed it).
        connection.write_all(&data.bytes[..]).await?;

        self.write_streams.insert(data.connection_id, connection);

        Ok(())
    }

    /// An http request was stolen by the http filter. Pass it to the local application.
    #[tracing::instrument(level = "trace", skip(self))]
    async fn handle_http_request(&mut self, request: HttpRequest) -> Result<(), LayerError> {
        self.forward_request(request).await
    }

    #[tracing::instrument(level = "trace", skip(self))]
    fn handle_close(&mut self, close: TcpClose) -> Result<(), LayerError> {
        let TcpClose { connection_id } = close;

        // Dropping the connection -> Sender drops -> Receiver disconnects -> tcp_tunnel ends
        let _ = self.read_streams.remove(&connection_id);
        let _ = self.write_streams.remove(&connection_id);
        let _ = self.http_request_senders.remove(&connection_id);

        Ok(())
    }

    fn ports(&self) -> &HashSet<Listen> {
        &self.ports
    }

    fn ports_mut(&mut self) -> &mut HashSet<Listen> {
        &mut self.ports
    }

    #[tracing::instrument(level = "trace", skip(self, tx))]
    async fn handle_listen(
        &mut self,
        listen: Listen,
        tx: &Sender<ClientMessage>,
    ) -> Result<(), LayerError> {
        let port = listen.requested_port;

        self.ports_mut()
            .insert(listen)
            .then_some(())
            .ok_or(LayerError::ListenAlreadyExists)?;

        let steal_type = if self.http_ports.contains(&port) && let Some(filter) = &self.http_filter {
            FilteredHttp(port, filter.clone())
        } else {
            All(port)
        };
        tx.send(ClientMessage::TcpSteal(LayerTcpSteal::PortSubscribe(
            steal_type,
        )))
        .await
        .map_err(From::from)
    }
}

impl TcpStealHandler {
    pub(crate) fn new(
        http_filter: Option<String>,
        http_ports: Vec<u16>,
        http_response_sender: Sender<HttpResponse>,
    ) -> Self {
        Self {
            ports: Default::default(),
            write_streams: Default::default(),
            read_streams: Default::default(),
            http_request_senders: Default::default(),
            http_response_sender,
            http_filter,
<<<<<<< HEAD
=======
            http_ports,
            failed_request_sender,
>>>>>>> fb2f82ac
        }
    }

    #[tracing::instrument(level = "trace", skip(self))]
    pub async fn next(&mut self) -> Option<ClientMessage> {
        let (connection_id, value) = self.read_streams.next().await?;
        match value {
            Some(Ok(bytes)) => Some(ClientMessage::TcpSteal(LayerTcpSteal::Data(TcpData {
                connection_id,
                bytes: bytes.to_vec(),
            }))),
            Some(Err(err)) => {
                error!("connection id {connection_id:?} read error: {err:?}");
                None
            }
            None => Some(ClientMessage::TcpSteal(
                LayerTcpSteal::ConnectionUnsubscribe(connection_id),
            )),
        }
    }

    /// Send a filtered HTTP request to the application in the appropriate port.
    /// If this is the first filtered HTTP from its remote connection to arrive at this layer, a new
    /// local connection will be started for it, otherwise it will be sent in the existing local
    /// connection.
    #[tracing::instrument(level = "trace", skip(self))]
    async fn forward_request(&mut self, request: HttpRequest) -> Result<(), LayerError> {
        if let Some(sender) = self.http_request_senders.get(&request.connection_id) {
            trace!(
                "Got an HTTP request from an existing connection, sending it to the client task \
                to be forwarded to the application."
            );
            sender
                .send(request)
                .await
                .map_err::<HttpForwarderError, _>(From::from)?
        } else {
            self.create_http_connection(request).await?
        }
        Ok(())
    }

    async fn create_http_connection_with_application(
        addr: SocketAddr,
    ) -> Result<SendRequest<Full<Bytes>>, HttpForwarderError> {
        let target_stream = {
            let _ = DetourGuard::new();
            TcpStream::connect(addr).await?
        };
        let (http_request_sender, connection): (SendRequest<Full<Bytes>>, _) =
            handshake(target_stream)
                .await
                .map_err::<HttpForwarderError, _>(From::from)?;

        // spawn a task to poll the connection.
        tokio::spawn(async move {
            if let Err(e) = connection.await {
                error!("Error in http connection with addr {addr:?}: {e:?}");
            }
        });
        Ok(http_request_sender)
    }

    /// Return Ok(HttpResponse) if there is a response to send back - either the response we got
    /// from the local process, or an error response we generated.
    /// Return Err(HttpRequest) if the connection was closed too soon, and that request should be
    /// retried after reconnecting with the server.
    async fn send_http_request_to_application(
        http_request_sender: &mut SendRequest<Full<Bytes>>,
        req: HttpRequest,
        port: Port,
        connection_id: ConnectionId,
    ) -> Result<HttpResponse, HttpRequest> {
        let request_id = req.request_id;
        match http_request_sender
            .send_request(req.request.clone().into())
            .await
        {
            Err(err) if err.is_closed() => {
                warn!(
                    "Sending request to local application failed with: {err:?}.
                        Seems like the local application closed the connection too early, so 
                        creating a new connection and trying again."
                );
                trace!("The request to be retried: {req:?}.");
                Err(req)
            }
            Err(err) if err.is_parse() => {
                warn!("Could not parse HTTP response to filtered HTTP request, got error: {err:?}.");
                let body_message = format!("mirrord: could not parse HTTP response from local application - {err:?}");
                Ok(HttpResponse::response_from_request(
                    req,
                    StatusCode::BAD_GATEWAY,
                    &body_message,
                ))
            }
            Err(err) => {
                warn!("Request to local application failed with: {err:?}.");
                let body_message = format!("mirrord tried to forward the request to the local application and got {err:?}");
                Ok(HttpResponse::response_from_request(
                    req,
                    StatusCode::BAD_GATEWAY,
                    &body_message,
                ))
            }
            Ok(res) => Ok(
                HttpResponse::from_hyper_response(res, port, connection_id, request_id)
                    .await
                    .unwrap_or_else(|e| {
                        error!("Failed to read response to filtered http request: {e:?}. \
                        Please consider reporting this issue on \
                        https://github.com/metalbear-co/mirrord/issues/new?labels=bug&template=bug_report.yml");
                        HttpResponse::response_from_request(
                            req,
                            StatusCode::BAD_GATEWAY,
                            "mirrord",
                        )
                    }),
            ),
        }
    }

    /// Manage a single tcp connection, forward requests, wait for responses, send responses back.
    async fn connection_task(
        addr: SocketAddr,
        mut request_receiver: Receiver<HttpRequest>,
        response_sender: Sender<HttpResponse>,
        port: Port,
        connection_id: ConnectionId,
    ) -> Result<(), HttpForwarderError> {
        let mut http_request_sender = Self::create_http_connection_with_application(addr).await?;
        // Listen for more requests in this connection and forward them to app.
        while let Some(req) = request_receiver.recv().await {
            trace!("HTTP client task received a new request to send: {req:?}.");
            let http_response = match Self::send_http_request_to_application(
                &mut http_request_sender,
                req,
                port,
                connection_id,
            )
            .await
            {
                Err(req) => {
                    // The connection was closed. Recreate connection and retry send.
                    match Self::create_http_connection_with_application(addr).await {
                        Ok(request_sender) => {
                            // Reconnecting was successful.
                            http_request_sender = request_sender;
                            Self::send_http_request_to_application(
                                &mut http_request_sender,
                                req,
                                port,
                                connection_id,
                            )
                            .await
                                .unwrap_or_else(|req| {
                                    warn!("Application closed connection too early AGAIN. Not retrying, returning error HTTP response.");
                                    HttpResponse::response_from_request(
                                        req,
                                        StatusCode::INTERNAL_SERVER_ERROR,
                                        "mirrord: local process closed the connection too early twice in a row."
                                    )
                                })
                        }
                        Err(err) => {
                            error!(
                                "The local application closed the http connection early and a \
                            new connection could not be created. Got error {err:?} when tried to \
                            reconnect."
                            );
                            HttpResponse::response_from_request(
                                req,
                                StatusCode::INTERNAL_SERVER_ERROR,
                                "mirrord: the local process closed the connection.",
                            )
                        }
                    }
                }
                Ok(res) => res,
            };
            response_sender.send(http_response).await?;
        }
        Ok(())
    }

    /// Create a new TCP connection with the application to send all the filtered HTTP requests
    /// from this connection in.
    /// Spawn a task that receives requests on a channel and sends them to the application on that
    /// new TCP connection. The sender of that channel is stored in [`self.request_senders`].
    /// The responses from all the http client tasks will arrive together at
    /// [`self.response_receiver`].
    #[tracing::instrument(level = "trace", skip(self))]
    async fn create_http_connection(
        &mut self,
        http_request: HttpRequest,
    ) -> Result<(), LayerError> {
        let listen = self
            .ports()
            .get(&http_request.port)
            .ok_or(LayerError::PortNotFound(http_request.port))?;
        let addr: SocketAddr = listen.into();
        let connection_id = http_request.connection_id;
        let port = http_request.port;

        let (request_sender, request_receiver) = channel(1024);

        let response_sender = self.http_response_sender.clone();

        tokio::spawn(async move {
            trace!("HTTP client task started.");
            if let Err(e) =
                Self::connection_task(addr, request_receiver, response_sender, port, connection_id)
                    .await
            {
                error!(
                    "Error while forwarding http connection {connection_id} (port {port}): {e:?}."
                )
            } else {
                trace!(
                    "Filtered http connection {connection_id} (port {port}) closed without errors."
                )
            }
        });

        request_sender
            .send(http_request)
            .await
            .map_err::<HttpForwarderError, _>(From::from)?;
        // Give the forwarder a channel to send the task new requests from the same connection.
        self.http_request_senders
            .insert(connection_id, request_sender);

        trace!("main task done creating http connection.");
        Ok(())
    }
}<|MERGE_RESOLUTION|>--- conflicted
+++ resolved
@@ -53,15 +53,9 @@
 
     /// A string with a header regex to filter HTTP requests by.
     http_filter: Option<String>,
-<<<<<<< HEAD
-=======
 
     /// These ports would be filtered with the `http_filter`, if it's Some.
     http_ports: Vec<u16>,
-
-    /// HTTP client tasks send request that could not be sent successfully to be retried.
-    failed_request_sender: Sender<HttpRequest>,
->>>>>>> fb2f82ac
 }
 
 #[async_trait]
@@ -170,11 +164,7 @@
             http_request_senders: Default::default(),
             http_response_sender,
             http_filter,
-<<<<<<< HEAD
-=======
             http_ports,
-            failed_request_sender,
->>>>>>> fb2f82ac
         }
     }
 
@@ -256,7 +246,7 @@
             Err(err) if err.is_closed() => {
                 warn!(
                     "Sending request to local application failed with: {err:?}.
-                        Seems like the local application closed the connection too early, so 
+                        Seems like the local application closed the connection too early, so
                         creating a new connection and trying again."
                 );
                 trace!("The request to be retried: {req:?}.");
