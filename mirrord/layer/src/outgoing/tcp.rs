use std::{
    collections::HashMap,
    env::temp_dir,
    future::Future,
    net::{IpAddr, Ipv4Addr, Ipv6Addr, SocketAddr},
};

use futures::TryFutureExt;
use mirrord_protocol::{
    outgoing::{
        tcp::*, DaemonConnect, DaemonRead, LayerClose, LayerConnect, LayerWrite, SocketAddress,
    },
    ClientMessage, ConnectionId,
};
use rand::{distributions::Alphanumeric, Rng};
use socket2::{Domain, Socket, Type};
use tokio::{
    fs::create_dir_all,
    io::{AsyncRead, AsyncReadExt, AsyncWrite, AsyncWriteExt},
    net::{TcpStream, UnixStream},
    select,
    sync::mpsc::{channel, Receiver, Sender},
    task,
};
use tokio_stream::{wrappers::ReceiverStream, StreamExt};
<<<<<<< HEAD
use tracing::{debug, error, warn};
=======
use tracing::{debug, error, info, trace, warn};
>>>>>>> 9966fa6a

use super::*;
use crate::{common::ResponseDeque, detour::DetourGuard, error::LayerError};

/// For unix socket addresses, relative to the temp dir (`/tmp/mirrord-bin/...`).
pub const UNIX_STREAMS_DIRNAME: &str = "mirrord-unix-sockets";

/// Hook messages handled by `TcpOutgoingHandler`.
///
/// - Part of [`HookMessage`](crate::common::HookMessage).
#[derive(Debug)]
pub(crate) enum TcpOutgoing {
    Connect(Connect),
}

/// Responsible for handling hook and daemon messages for the outgoing traffic feature.
#[derive(Debug)]
pub(crate) struct TcpOutgoingHandler {
    /// Holds the channels used to send daemon messages to the interceptor socket, for the case
    /// where (agent) received data from the remote host, and sent it to (layer), to finally be
    /// passed all the way back to the user.
    mirrors: HashMap<ConnectionId, ConnectionMirror>,

    /// Holds the connection requests from the `connect` hook. It's main use is to reply back with
    /// the `SocketAddr` of the socket that'll be used to intercept the user's socket operations.
    connect_queue: ResponseDeque<RemoteConnection>,

    /// Channel used to pass messages (currently only `Write`) from an intercepted socket to the
    /// main `layer` loop.
    ///
    /// This is sent from `interceptor_task`.
    layer_tx: Sender<LayerTcpOutgoing>,
    layer_rx: Receiver<LayerTcpOutgoing>,
}

impl Default for TcpOutgoingHandler {
    fn default() -> Self {
        let (layer_tx, layer_rx) = channel(1000);

        Self {
            mirrors: Default::default(),
            connect_queue: Default::default(),
            layer_tx,
            layer_rx,
        }
    }
}

impl TcpOutgoingHandler {
    /// # Arguments
    ///
    /// * `layer_tx` - A channel for sending data from the local app to the main task (to be
    ///   forwarded to the agent).
    /// * `layer_socket` - A bound and listening socket that the user application will connect to
    ///   (instead of to its actual remote target).
    /// * `remote_rx` - A channel for reading incoming data that was forwarded from the remote peer.
    #[tracing::instrument(level = "trace", skip(layer_tx, layer_socket, remote_rx))]
    async fn interceptor_task(
        layer_tx: Sender<LayerTcpOutgoing>,
        connection_id: ConnectionId,
        layer_socket: Socket,
        remote_rx: Receiver<Vec<u8>>,
    ) {
        let remote_stream = ReceiverStream::new(remote_rx);

        // Accepts the user's socket connection, and finally becomes the interceptor socket.
        let (mirror_stream, _) = layer_socket
            .accept()
            .inspect_err(|err| error!("{err}"))
            .unwrap();

        mirror_stream
            .set_nonblocking(true)
            .inspect_err(|err| error!("Error {err:?} when trying to set stream to nonblocking."))
            .unwrap();

        // We unwrap local_addr, because the socket must be bound at this point, so local_addr must
        // succeed.
        let local_addr = mirror_stream.local_addr().unwrap();
        if local_addr.is_unix() {
            let mirror_stream = UnixStream::from_std(mirror_stream.into())
                .map_err(|err| error!("Invalid unix stream socket address: {err:?}"))
                .unwrap();
            Self::forward_bidirectionally(layer_tx, connection_id, mirror_stream, remote_stream)
                .await;
        } else if local_addr.is_ipv6() || local_addr.is_ipv4() {
            let mirror_stream = TcpStream::from_std(mirror_stream.into())
                .map_err(|err| error!("Invalid IP socket address: {err:?}"))
                .unwrap();
            Self::forward_bidirectionally(layer_tx, connection_id, mirror_stream, remote_stream)
                .await;
        } else {
            error!("Unsupported socket address family, not intercepting.")
        }
    }

    /// Forward in both directions data between the user application and the main layer task (that
    /// forwards it to the agent, that sends it to the remote target).
    ///
    /// ```
    ///      layer_tx ◄──────
    ///                     layer_to_user_stream ◄───────► user app
    /// remote_stream ───────►
    /// ```
    ///
    /// # Arguments
    ///
    /// * `layer_tx` - A channel for sending data from the local app to the main layer task (to be
    ///   forwarded to the agent).
    /// * `layer_to_user_stream` - An outgoing stream (could be UNIX, TCP/IP, or anything that's
    ///   async read and write) between the user app and the layer.
    /// * `remote_stream` - A [`ReceiverStream`] to read the response data forwarded from the agent
    ///   (to be forwarded to `layer_to_user_stream`).
    async fn forward_bidirectionally<T: AsyncRead + AsyncWrite + Unpin>(
        layer_tx: Sender<LayerTcpOutgoing>,
        connection_id: ConnectionId,
        mut layer_to_user_stream: T,
        mut remote_stream: ReceiverStream<Vec<u8>>,
    ) {
        // Sends a message to close the remote stream in `agent`, when it's
        // being closed in `layer`.
        //
        // This happens when the `mirror_stream` has no more data to receive, or when it fails
        // `read`ing.
        let close_remote_stream = |layer_tx: Sender<_>| async move {
            let close = LayerClose { connection_id };
            let outgoing_close = LayerTcpOutgoing::Close(close);
            debug!("sending close message to agent {connection_id:?}");
            if let Err(fail) = layer_tx.send(outgoing_close).await {
                error!("Failed sending close message with {:#?}!", fail);
            }
        };

        let mut buffer = vec![0; 1024];
        let mut remote_stream_closed = false;

        loop {
            select! {
                // Reads data that the user is sending from their socket to mirrord's interceptor
                // socket.
                read = layer_to_user_stream.read(&mut buffer) => {
                    match read {
                        Err(fail) if fail.kind() == std::io::ErrorKind::WouldBlock => {
                            debug!("would block");
                            continue;
                        },
                        Err(fail) => {
                            debug!("Failed reading mirror_stream with {:#?}", fail);
                            if !remote_stream_closed {
                                close_remote_stream(layer_tx.clone()).await;
                            }

                            break;
                        }
                        Ok(read_amount) if read_amount == 0 => {
                            debug!("interceptor_task -> Stream {:#?} has no more data, closing!", connection_id);
                            if !remote_stream_closed {
                                close_remote_stream(layer_tx.clone()).await;
                            }
                            break;
                        },
                        Ok(read_amount) => {
                            // Sends the message that the user wrote to our interceptor socket to
                            // be handled on the `agent`, where it'll be forwarded to the remote.
                            let write = LayerWrite {
                                connection_id,
                                bytes: buffer
                                    .get(..read_amount)
                                    .expect("read returned more bytes than the buffer can hold")
                                    .to_vec(),
                            };
                            let outgoing_write = LayerTcpOutgoing::Write(write);
                            debug!("writing to agent {connection_id:?}");
                            if let Err(fail) = layer_tx.send(outgoing_write).await {
                                error!("Failed sending write message with {:#?}!", fail);

                                break;
                            }
                        }
                    }
                },
                bytes = remote_stream.next(), if !remote_stream_closed  => {
                    match bytes {
                        Some(bytes) => {
                            // Writes the data sent by `agent` (that came from the actual remote
                            // stream) to our interceptor socket. When the user tries to read the
                            // remote data, this'll be what they receive.
                            if let Err(fail) = layer_to_user_stream.write_all(&bytes).await {
                                debug!("Failed writing to mirror_stream with {:#?}!", fail);
                                break;
                            }
                            debug!("written data to remote_stream");
                        },
                        None => {
                            warn!("interceptor_task -> shutdown due to remote stream closed!");
                            // remote socket closed --> shutdown local socket
                            if let Err(err) = layer_to_user_stream.shutdown().await {
                                warn!("Failed shutting down mirror_stream with {:#?}!", err);
                            }
                            remote_stream_closed = true;
                        }
                    }
                }
            }
        }
        debug!("ended");
    }

    /// Handles the following hook messages:
    ///
    /// - `TcpOutgoing::Connect`: inserts the new connection request into a connection queue, and
    ///   sends it to (agent) as a `TcpOutgoingRequest::Connect` with the remote host's address.
    ///
    /// - `TcpOutgoing::Write`: sends a `TcpOutgoingRequest::Write` message to (agent) with the data
    ///   that our interceptor socket intercepted.
    #[tracing::instrument(level = "trace", skip(self, tx))]
    pub(crate) async fn handle_hook_message(
        &mut self,
        message: TcpOutgoing,
        tx: &Sender<ClientMessage>,
    ) -> Result<(), LayerError> {
        match message {
            TcpOutgoing::Connect(Connect {
                remote_address,
                channel_tx,
            }) => {
                debug!("Connect -> remote_address {:#?}", remote_address);

                // TODO: We could be losing track of the proper order to respond to these (aviram
                // suggests using a `HashMap`).
                self.connect_queue.push_back(channel_tx);

                let remote_address = remote_address.try_into()?;
                debug!("TCP Outgoing connection to {remote_address}.");
                Ok(tx
                    .send(ClientMessage::TcpOutgoing(LayerTcpOutgoing::Connect(
                        LayerConnect { remote_address },
                    )))
                    .await?)
            }
        }
    }

    /// Handles the following daemon messages:
    ///
    /// - `TcpOutgoingResponse::Connect`: grabs the reply from the connection request that was sent
    ///   to (agent), then creates a new `TcpListener` (the interceptor socket) that the user socket
    ///   will connect to. When everything succeeds, it spawns a new task that handles the
    ///   communication between user and interceptor sockets.
    ///
    /// - `TcpOutgoingResponse::Read`: (agent) received some data from the remote host and sent it
    ///   back to (layer). The data will be sent to our interceptor socket, which in turn will send
    ///   it back to the user socket.
    ///
    /// - `TcpOutgoingResponse::Write`: (agent) sent some data to the remote host, currently this
    ///   response is only significant to handle errors when this send failed.
    #[tracing::instrument(level = "trace", skip(self))]
    pub(crate) async fn handle_daemon_message(
        &mut self,
        response: DaemonTcpOutgoing,
    ) -> Result<(), LayerError> {
        match response {
            DaemonTcpOutgoing::Connect(connect) => {
                debug!("Connect -> connect {:#?}", connect);

                let response = async move { connect }
                    .and_then(
                        |DaemonConnect {
                             connection_id,
                             remote_address,
                             local_address,
                         }| async move {
                            let _ = DetourGuard::new();

                            // Socket held by the layer, waiting for the user application to
                            // connect to it.
                            let layer_socket = match remote_address {
                                SocketAddress::Ip(SocketAddr::V4(_)) => {
                                    let socket = Socket::new(Domain::IPV4, Type::STREAM, None)?;
                                    socket.bind(
                                        &(SocketAddr::new(IpAddr::V4(Ipv4Addr::UNSPECIFIED), 0)
                                            .into()),
                                    )?;
                                    socket
                                }
                                SocketAddress::Ip(SocketAddr::V6(_)) => {
                                    let socket = Socket::new(Domain::IPV6, Type::STREAM, None)?;
                                    socket.bind(
                                        &(SocketAddr::new(IpAddr::V6(Ipv6Addr::UNSPECIFIED), 0)
                                            .into()),
                                    )?;
                                    socket
                                }
                                SocketAddress::Unix(_) => {
                                    let socket = Socket::new(Domain::UNIX, Type::STREAM, None)?;
                                    let tmp_dir = temp_dir().join(UNIX_STREAMS_DIRNAME);
                                    if !tmp_dir.exists() {
                                        create_dir_all(&tmp_dir).await?;
                                    }
                                    let random_string: String = rand::thread_rng()
                                        .sample_iter(&Alphanumeric)
                                        .take(16)
                                        .map(char::from)
                                        .collect();
                                    let pathname = tmp_dir.join(random_string);

                                    let addr = SockAddr::unix(pathname)?;
                                    // Could theoretically fail if we generated the same random
                                    // string for two connections, but that's rather unlikely.
                                    socket.bind(&addr)?;
                                    socket
                                }
                            };
                            // We are only accepting one connection on this socket, so setting
                            // backlog to 1.
                            layer_socket.listen(1)?;

                            Ok((connection_id, layer_socket, local_address.try_into()?))
                        },
                    )
                    .await
                    .and_then(|(connection_id, socket, user_app_address)| {
                        // Incoming remote channel (in the direction of agent -> layer).
                        // When the layer gets data from the agent, it writes it in via the
                        // remote_tx end. the interceptor_task then reads
                        // the data via the remote_rx end and writes it to
                        // mirror_stream.
                        // Agent ----> layer --> remote_tx=====remote_rx --> interceptor -->
                        // mirror_stream
                        let (remote_tx, remote_rx) = channel::<Vec<u8>>(1000);

                        let _ = DetourGuard::new();
                        let layer_address = socket.local_addr()?;

                        self.mirrors
                            .insert(connection_id, ConnectionMirror(remote_tx));

                        // `user` and `interceptor` sockets are not yet connected to each other,
                        // spawn a new task to `accept` the conncetion and pair their reads/writes.
                        task::spawn(TcpOutgoingHandler::interceptor_task(
                            self.layer_tx.clone(),
                            connection_id,
                            socket,
                            remote_rx,
                        ));

                        Ok(RemoteConnection {
                            user_app_address,
                            layer_address,
                        })
                    });

                self.connect_queue
                    .pop_front()
                    .ok_or(LayerError::SendErrorTcpResponse)?
                    .send(response)
                    .map_err(|_| LayerError::SendErrorTcpResponse)
            }
            DaemonTcpOutgoing::Read(read) => {
                // (agent) read something from remote, so we write it to the user.
<<<<<<< HEAD
                debug!("Read -> read {:?}", read);

=======
                trace!("Read -> read {:?}", read);
>>>>>>> 9966fa6a
                match read {
                    Ok(DaemonRead {
                        connection_id,
                        bytes,
                    }) => {
                        let sender = self
                            .mirrors
                            .get_mut(&connection_id)
                            .ok_or(LayerError::NoConnectionId(connection_id))?;

                        sender.send(bytes).await.unwrap_or_else(|_| {
                            warn!(
<<<<<<< HEAD
                        "Got new data from agent after application closed socket. connection_id: \
                    connection_id: {connection_id}"
                    );
                        });
                    }
                    Err(e) => {
                        // on errors, we need to end the interceptor task, however this would
                        // require introducing some breaking changes to the protocol
                        // on hold because of: https://github.com/metalbear-co/mirrord/issues/1353
                        // some solutions (AH):
                        // - add `DaemonTcpOutgoing::Error(errno)` and then pass it to the
                        //   `interceptor_task` to break.
                        // - change `DaemonTcpOutgoing::Close` to `Close(Option<errno>)` and pass it
                        //   to the `interceptor_task` to know when to shutdown and when to break
                        //   loop
                        // we don't know who failed so we'll iterate the list then remove closed
                        // sockets.
                        debug!("Read error: {:?}", e);
                        warn!("Read error: {:?}", e);
                        self.mirrors = self
                            .mirrors
                            .drain()
                            .filter(|(_k, v)| v.is_closed())
                            .collect();
                    }
                }
=======
                                "Got new data from agent after application closed socket. \
                            connection_id: {connection_id}"
                            );
                        });
                    }
                    // We need connection id with these errors to actually do something
                    // pending protocol change
                    Err(e) => {
                        debug!("Remote socket disconnected {e:#?}")
                    }
                }

>>>>>>> 9966fa6a
                Ok(())
            }
            DaemonTcpOutgoing::Close(connection_id) => {
                // (agent) failed to perform some operation.
                debug!("Close -> connection_id {:?}", connection_id);
                self.mirrors.remove(&connection_id);

                Ok(())
            }
        }
    }

    /// Helper function to access the channel of messages that are to be passed directly as
    /// `ClientMessage` from `layer`.
    pub(crate) fn recv(&mut self) -> impl Future<Output = Option<LayerTcpOutgoing>> + '_ {
        self.layer_rx.recv()
    }
}<|MERGE_RESOLUTION|>--- conflicted
+++ resolved
@@ -23,11 +23,7 @@
     task,
 };
 use tokio_stream::{wrappers::ReceiverStream, StreamExt};
-<<<<<<< HEAD
-use tracing::{debug, error, warn};
-=======
 use tracing::{debug, error, info, trace, warn};
->>>>>>> 9966fa6a
 
 use super::*;
 use crate::{common::ResponseDeque, detour::DetourGuard, error::LayerError};
@@ -388,12 +384,8 @@
             }
             DaemonTcpOutgoing::Read(read) => {
                 // (agent) read something from remote, so we write it to the user.
-<<<<<<< HEAD
                 debug!("Read -> read {:?}", read);
 
-=======
-                trace!("Read -> read {:?}", read);
->>>>>>> 9966fa6a
                 match read {
                     Ok(DaemonRead {
                         connection_id,
@@ -406,9 +398,8 @@
 
                         sender.send(bytes).await.unwrap_or_else(|_| {
                             warn!(
-<<<<<<< HEAD
                         "Got new data from agent after application closed socket. connection_id: \
-                    connection_id: {connection_id}"
+                        {connection_id}"
                     );
                         });
                     }
@@ -433,20 +424,6 @@
                             .collect();
                     }
                 }
-=======
-                                "Got new data from agent after application closed socket. \
-                            connection_id: {connection_id}"
-                            );
-                        });
-                    }
-                    // We need connection id with these errors to actually do something
-                    // pending protocol change
-                    Err(e) => {
-                        debug!("Remote socket disconnected {e:#?}")
-                    }
-                }
-
->>>>>>> 9966fa6a
                 Ok(())
             }
             DaemonTcpOutgoing::Close(connection_id) => {
