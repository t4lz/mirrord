--- conflicted
+++ resolved
@@ -25,13 +25,9 @@
 toml = "0.7"
 schemars = { version = "0.8.11" }
 bimap.workspace = true
-<<<<<<< HEAD
 nom = "7.1"
 ipnet = "2.8"
-
-=======
 bitflags = "2"
->>>>>>> e00c9b81
 
 [dev-dependencies]
 rstest = "0.17"