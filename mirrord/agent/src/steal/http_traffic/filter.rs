--- conflicted
+++ resolved
@@ -114,7 +114,7 @@
             original_destination,
         } = self;
 
-        let port = original_address.port();
+        let port = original_destination.port();
 
         match http_version {
             HttpVersion::V1 => {
@@ -130,11 +130,8 @@
                                 unmatched_tx,
                                 connection_id,
                                 port,
-<<<<<<< HEAD
                                 original_destination,
-=======
                                 request_id: 0,
->>>>>>> 2e5597ca
                             },
                         )
                         .await
